use std::vec::IntoIter;

use crate::completion::Completer;
use crate::config::{Config, EditMode};
use crate::edit::init_state;
use crate::highlight::Highlighter;
use crate::hint::Hinter;
use crate::history::History;
use crate::keymap::{Bindings, Cmd, InputState};
use crate::keys::{KeyCode as K, KeyEvent, KeyEvent as E, Modifiers as M};
use crate::tty::Sink;
use crate::validate::Validator;
use crate::{apply_backspace_direct, readline_direct, Context, DefaultEditor, Helper, Result};

mod common;
mod emacs;
mod history;
mod vi_cmd;
mod vi_insert;

fn init_editor(mode: EditMode, keys: &[KeyEvent]) -> DefaultEditor {
    let config = Config::builder().edit_mode(mode).build();
<<<<<<< HEAD
    let mut editor = DefaultEditor::with_config(config);
=======
    let mut editor = Editor::<()>::with_config(config).unwrap();
>>>>>>> 46a6766c
    editor.term.keys.extend(keys.iter().cloned());
    editor
}

struct SimpleCompleter;
impl Completer for SimpleCompleter {
    type Candidate = String;

    fn complete(
        &self,
        line: &str,
        _pos: usize,
        _ctx: &Context<'_>,
    ) -> Result<(usize, Vec<String>)> {
        Ok((0, vec![line.to_owned() + "t"]))
    }
}
impl Hinter for SimpleCompleter {
    type Hint = String;

    fn hint(&self, _line: &str, _pos: usize, _ctx: &Context<'_>) -> Option<Self::Hint> {
        None
    }
}

impl Helper for SimpleCompleter {}
impl Highlighter for SimpleCompleter {}
impl Validator for SimpleCompleter {}

#[test]
fn complete_line() {
    let mut out = Sink::default();
    let history = crate::history::DefaultHistory::new();
    let helper = Some(SimpleCompleter);
    let mut s = init_state(&mut out, "rus", 3, helper.as_ref(), &history);
    let config = Config::default();
    let bindings = Bindings::new();
    let mut input_state = InputState::new(&config, &bindings);
    let keys = vec![E::ENTER];
    let mut rdr: IntoIter<KeyEvent> = keys.into_iter();
    let cmd = super::complete_line(&mut rdr, &mut s, &mut input_state, &Config::default()).unwrap();
    assert_eq!(
        Some(Cmd::AcceptOrInsertLine {
            accept_in_the_middle: true
        }),
        cmd
    );
    assert_eq!("rust", s.line.as_str());
    assert_eq!(4, s.line.pos());
}

// `keys`: keys to press
// `expected_line`: line after enter key
fn assert_line(mode: EditMode, keys: &[KeyEvent], expected_line: &str) {
    let mut editor = init_editor(mode, keys);
    let actual_line = editor.readline(">>").unwrap();
    assert_eq!(expected_line, actual_line);
}

// `initial`: line status before `keys` pressed: strings before and after cursor
// `keys`: keys to press
// `expected_line`: line after enter key
fn assert_line_with_initial(
    mode: EditMode,
    initial: (&str, &str),
    keys: &[KeyEvent],
    expected_line: &str,
) {
    let mut editor = init_editor(mode, keys);
    let actual_line = editor.readline_with_initial(">>", initial).unwrap();
    assert_eq!(expected_line, actual_line);
}

// `initial`: line status before `keys` pressed: strings before and after cursor
// `keys`: keys to press
// `expected`: line status before enter key: strings before and after cursor
fn assert_cursor(mode: EditMode, initial: (&str, &str), keys: &[KeyEvent], expected: (&str, &str)) {
    let mut editor = init_editor(mode, keys);
    let actual_line = editor.readline_with_initial("", initial).unwrap();
    assert_eq!(expected.0.to_owned() + expected.1, actual_line);
    assert_eq!(expected.0.len(), editor.term.cursor);
}

// `entries`: history entries before `keys` pressed
// `keys`: keys to press
// `expected`: line status before enter key: strings before and after cursor
fn assert_history(
    mode: EditMode,
    entries: &[&str],
    keys: &[KeyEvent],
    prompt: &str,
    expected: (&str, &str),
) {
    let mut editor = init_editor(mode, keys);
    for entry in entries {
        editor.history.add(*entry);
    }
    let actual_line = editor.readline(prompt).unwrap();
    assert_eq!(expected.0.to_owned() + expected.1, actual_line);
    if prompt.is_empty() {
        assert_eq!(expected.0.len(), editor.term.cursor);
    }
}

#[test]
fn unknown_esc_key() {
    for mode in &[EditMode::Emacs, EditMode::Vi] {
        assert_line(*mode, &[E(K::UnknownEscSeq, M::NONE), E::ENTER], "");
    }
}

#[test]
fn test_send() {
    fn assert_send<T: Send>() {}
    assert_send::<DefaultEditor>();
}

#[test]
fn test_sync() {
    fn assert_sync<T: Sync>() {}
    assert_sync::<DefaultEditor>();
}

#[test]
fn test_apply_backspace_direct() {
    assert_eq!(
        &apply_backspace_direct("Hel\u{0008}\u{0008}el\u{0008}llo ☹\u{0008}☺"),
        "Hello ☺"
    );
}

#[test]
fn test_readline_direct() {
    use std::io::Cursor;

    let mut write_buf = vec![];
    let output = readline_direct(
        Cursor::new("([)\n\u{0008}\n\n\r\n])".as_bytes()),
        Cursor::new(&mut write_buf),
        &Some(crate::validate::MatchingBracketValidator::new()),
    );

    assert_eq!(
        &write_buf,
        b"Mismatched brackets: '[' is not properly closed"
    );
    assert_eq!(&output.unwrap(), "([\n\n\r\n])");
}<|MERGE_RESOLUTION|>--- conflicted
+++ resolved
@@ -20,11 +20,7 @@
 
 fn init_editor(mode: EditMode, keys: &[KeyEvent]) -> DefaultEditor {
     let config = Config::builder().edit_mode(mode).build();
-<<<<<<< HEAD
-    let mut editor = DefaultEditor::with_config(config);
-=======
-    let mut editor = Editor::<()>::with_config(config).unwrap();
->>>>>>> 46a6766c
+    let mut editor = DefaultEditor::with_config(config).unwrap();
     editor.term.keys.extend(keys.iter().cloned());
     editor
 }
