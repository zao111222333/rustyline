--- conflicted
+++ resolved
@@ -544,28 +544,16 @@
         }
     }
 
-<<<<<<< HEAD
-    fn clear_old_rows(&mut self, layout: &Layout) -> Result<()> {
-        use std::fmt::Write;
-        let current_row = layout.cursor.row;
-        let old_rows = layout.end.row;
-        // self.old_rows < self.cursor.row if the prompt spans multiple lines and if
-=======
     fn clear_old_rows(&mut self, layout: &Layout) {
         use std::fmt::Write;
         let current_row = layout.cursor.row;
         let old_rows = layout.end.row;
         // old_rows < cursor_row if the prompt spans multiple lines and if
->>>>>>> 2fe886c9
         // this is the default State.
         let cursor_row_movement = old_rows.saturating_sub(current_row);
         // move the cursor down as required
         if cursor_row_movement > 0 {
-<<<<<<< HEAD
-            write!(self.buffer, "\x1b[{}B", cursor_row_movement)?;
-=======
             write!(self.buffer, "\x1b[{}B", cursor_row_movement).unwrap();
->>>>>>> 2fe886c9
         }
         // clear old rows
         for _ in 0..old_rows {
@@ -573,10 +561,6 @@
         }
         // clear the line
         self.buffer.push_str("\r\x1b[0K");
-<<<<<<< HEAD
-        Ok(())
-=======
->>>>>>> 2fe886c9
     }
 }
 
@@ -641,11 +625,7 @@
         let cursor = new_layout.cursor;
         let end_pos = new_layout.end;
 
-<<<<<<< HEAD
         self.clear_old_rows(old_layout)?;
-=======
-        self.clear_old_rows(old_layout);
->>>>>>> 2fe886c9
 
         if let Some(highlighter) = highlighter {
             // display the prompt
