//! Unix specific definitions
use std::cmp;
use std::collections::HashMap;
use std::fs::{File, OpenOptions};
use std::io::{self, BufReader, ErrorKind, Read, Write};
use std::os::unix::io::{AsRawFd, IntoRawFd, RawFd};
use std::sync::atomic::{AtomicBool, Ordering};
use std::sync::mpsc::{self, SyncSender};
use std::sync::{self, Arc, Mutex};

use log::{debug, warn};
use nix::errno::Errno;
use nix::poll::{self, PollFlags};
<<<<<<< HEAD
#[cfg(not(test))]
=======
use nix::sys::select::{self, FdSet};
>>>>>>> 32933228
use nix::sys::signal;
use nix::sys::termios::{self, SetArg, SpecialCharacterIndices as SCI, Termios};
use nix::unistd::{close, isatty, write};
#[cfg(feature = "signal-hook")]
use signal_hook::{self, SigId};
use unicode_segmentation::UnicodeSegmentation;
use utf8parse::{Parser, Receiver};

use super::{width, Event, RawMode, RawReader, Renderer, Term};
use crate::config::{Behavior, BellStyle, ColorMode, Config};
use crate::highlight::Highlighter;
use crate::keys::{KeyCode as K, KeyEvent, KeyEvent as E, Modifiers as M};
use crate::layout::{Layout, Position};
use crate::line_buffer::LineBuffer;
use crate::{error, Cmd, Result};

/// Unsupported Terminals that don't support RAW mode
const UNSUPPORTED_TERM: [&str; 3] = ["dumb", "cons25", "emacs"];

const BRACKETED_PASTE_ON: &str = "\x1b[?2004h";
const BRACKETED_PASTE_OFF: &str = "\x1b[?2004l";

nix::ioctl_read_bad!(win_size, libc::TIOCGWINSZ, libc::winsize);

#[allow(clippy::useless_conversion)]
fn get_win_size(fd: RawFd) -> (usize, usize) {
    use std::mem::zeroed;

    if cfg!(test) {
        return (80, 24);
    }

    unsafe {
        let mut size: libc::winsize = zeroed();
        match win_size(fd, &mut size) {
            Ok(0) => {
                // In linux pseudo-terminals are created with dimensions of
                // zero. If host application didn't initialize the correct
                // size before start we treat zero size as 80 columns and
                // infinite rows
                let cols = if size.ws_col == 0 {
                    80
                } else {
                    size.ws_col as usize
                };
                let rows = if size.ws_row == 0 {
                    usize::MAX
                } else {
                    size.ws_row as usize
                };
                (cols, rows)
            }
            _ => (80, 24),
        }
    }
}

/// Check TERM environment variable to see if current term is in our
/// unsupported list
fn is_unsupported_term() -> bool {
    match std::env::var("TERM") {
        Ok(term) => {
            for iter in &UNSUPPORTED_TERM {
                if (*iter).eq_ignore_ascii_case(&term) {
                    return true;
                }
            }
            false
        }
        Err(_) => false,
    }
}

/// Return whether or not STDIN, STDOUT or STDERR is a TTY
fn is_a_tty(fd: RawFd) -> bool {
    isatty(fd).unwrap_or(false)
}

pub type PosixKeyMap = HashMap<KeyEvent, Cmd>;
#[cfg(not(test))]
pub type KeyMap = PosixKeyMap;

#[must_use = "You must restore default mode (disable_raw_mode)"]
pub struct PosixMode {
    termios: termios::Termios,
    tty_in: RawFd,
    tty_out: Option<RawFd>,
    raw_mode: Arc<AtomicBool>,
}

#[cfg(not(test))]
pub type Mode = PosixMode;

impl RawMode for PosixMode {
    /// Disable RAW mode for the terminal.
    fn disable_raw_mode(&self) -> Result<()> {
        termios::tcsetattr(self.tty_in, SetArg::TCSADRAIN, &self.termios)?;
        // disable bracketed paste
        if let Some(out) = self.tty_out {
            write_all(out, BRACKETED_PASTE_OFF)?;
        }
        self.raw_mode.store(false, Ordering::SeqCst);
        Ok(())
    }
}

// Rust std::io::Stdin is buffered with no way to know if bytes are available.
// So we use low-level stuff instead...
struct TtyIn {
    fd: RawFd,
    sigwinch: SigWinCh,
}

impl Read for TtyIn {
    fn read(&mut self, buf: &mut [u8]) -> io::Result<usize> {
        loop {
            let res = unsafe {
                libc::read(
                    self.fd,
                    buf.as_mut_ptr() as *mut libc::c_void,
                    buf.len() as libc::size_t,
                )
            };
            if res == -1 {
                let error = io::Error::last_os_error();
                if error.kind() != ErrorKind::Interrupted || self.sigwinch.load(Ordering::Relaxed) {
                    return Err(error);
                }
            } else {
                #[allow(clippy::cast_sign_loss)]
                return Ok(res as usize);
            }
        }
    }
}

// (native receiver with a selectable file descriptor, actual message receiver)
type PipeReader = Arc<Mutex<(File, mpsc::Receiver<String>)>>;
// (native sender, actual message sender)
type PipeWriter = (Arc<Mutex<File>>, SyncSender<String>);

/// Console input reader
pub struct PosixRawReader {
    tty_in: BufReader<TtyIn>,
    timeout_ms: i32,
    parser: Parser,
    key_map: PosixKeyMap,
    // external print reader
    pipe_reader: Option<PipeReader>,
    fds: FdSet,
}

impl AsRawFd for PosixRawReader {
    fn as_raw_fd(&self) -> RawFd {
        self.tty_in.get_ref().fd
    }
}

struct Utf8 {
    c: Option<char>,
    valid: bool,
}

const UP: char = 'A'; // kcuu1, kUP*
const DOWN: char = 'B'; // kcud1, kDN*
const RIGHT: char = 'C'; // kcuf1, kRIT*
const LEFT: char = 'D'; // kcub1, kLFT*
const END: char = 'F'; // kend*
const HOME: char = 'H'; // khom*
const INSERT: char = '2'; // kic*
const DELETE: char = '3'; // kdch1, kDC*
const PAGE_UP: char = '5'; // kpp, kPRV*
const PAGE_DOWN: char = '6'; // knp, kNXT*

const RXVT_HOME: char = '7';
const RXVT_END: char = '8';

const SHIFT: char = '2';
const ALT: char = '3';
const ALT_SHIFT: char = '4';
const CTRL: char = '5';
const CTRL_SHIFT: char = '6';
const CTRL_ALT: char = '7';
const CTRL_ALT_SHIFT: char = '8';

const RXVT_SHIFT: char = '$';
const RXVT_CTRL: char = '\x1e';
const RXVT_CTRL_SHIFT: char = '@';

impl PosixRawReader {
<<<<<<< HEAD
    fn new(fd: RawFd, sigwinch: SigWinCh, config: &Config, key_map: PosixKeyMap) -> Self {
=======
    fn new(
        fd: RawFd,
        config: &Config,
        key_map: PosixKeyMap,
        pipe_reader: Option<PipeReader>,
    ) -> Self {
>>>>>>> 32933228
        Self {
            tty_in: BufReader::with_capacity(1024, TtyIn { fd, sigwinch }),
            timeout_ms: config.keyseq_timeout(),
            parser: Parser::new(),
            key_map,
            pipe_reader,
            fds: FdSet::new(),
        }
    }

    /// Handle \E <seq1> sequences
    // https://invisible-island.net/xterm/xterm-function-keys.html
    fn escape_sequence(&mut self) -> Result<KeyEvent> {
        self._do_escape_sequence(true)
    }

    /// Don't call directly, call `PosixRawReader::escape_sequence` instead
    fn _do_escape_sequence(&mut self, allow_recurse: bool) -> Result<KeyEvent> {
        // Read the next byte representing the escape sequence.
        let seq1 = self.next_char()?;
        if seq1 == '[' {
            // \E[ sequences. (CSI)
            self.escape_csi()
        } else if seq1 == 'O' {
            // xterm
            // \EO sequences. (SS3)
            self.escape_o()
        } else if seq1 == '\x1b' {
            // \E\E — used by rxvt, iTerm (under default config), etc.
            // ```
            // \E\E[A => Alt-Up
            // \E\E[B => Alt-Down
            // \E\E[C => Alt-Right
            // \E\E[D => Alt-Left
            // ```
            //
            // In general this more or less works just adding ALT to an existing
            // key, but has a wrinkle in that `ESC ESC` without anything
            // following should be interpreted as the the escape key.
            //
            // We handle this by polling to see if there's anything coming
            // within our timeout, and if so, recursing once, but adding alt to
            // what we read.
            if !allow_recurse {
                return Ok(E::ESC);
            }
            let timeout = if self.timeout_ms < 0 {
                100
            } else {
                self.timeout_ms
            };
            match self.poll(timeout) {
                // Ignore poll errors, it's very likely we'll pick them up on
                // the next read anyway.
                Ok(0) | Err(_) => Ok(E::ESC),
                Ok(n) => {
                    debug_assert!(n > 0, "{}", n);
                    // recurse, and add the alt modifier.
                    let E(k, m) = self._do_escape_sequence(false)?;
                    Ok(E(k, m | M::ALT))
                }
            }
        } else {
            Ok(E::alt(seq1))
        }
    }

    /// Handle \E[ <seq2> escape sequences
    fn escape_csi(&mut self) -> Result<KeyEvent> {
        let seq2 = self.next_char()?;
        if seq2.is_digit(10) {
            match seq2 {
                '0' | '9' => {
                    debug!(target: "rustyline", "unsupported esc sequence: \\E[{:?}", seq2);
                    Ok(E(K::UnknownEscSeq, M::NONE))
                }
                _ => {
                    // Extended escape, read additional byte.
                    self.extended_escape(seq2)
                }
            }
        } else if seq2 == '[' {
            let seq3 = self.next_char()?;
            // Linux console
            Ok(match seq3 {
                'A' => E(K::F(1), M::NONE),
                'B' => E(K::F(2), M::NONE),
                'C' => E(K::F(3), M::NONE),
                'D' => E(K::F(4), M::NONE),
                'E' => E(K::F(5), M::NONE),
                _ => {
                    debug!(target: "rustyline", "unsupported esc sequence: \\E[[{:?}", seq3);
                    E(K::UnknownEscSeq, M::NONE)
                }
            })
        } else {
            // ANSI
            Ok(match seq2 {
                UP => E(K::Up, M::NONE),
                DOWN => E(K::Down, M::NONE),
                RIGHT => E(K::Right, M::NONE),
                LEFT => E(K::Left, M::NONE),
                //'E' => E(K::, M::), // Ignore
                END => E(K::End, M::NONE),
                //'G' => E(K::, M::), // Ignore
                HOME => E(K::Home, M::NONE), // khome
                //'J' => E(K::, M::), // clr_eos
                //'K' => E(K::, M::), // clr_eol
                //'L' => E(K::, M::), // il1
                //'M' => E(K::, M::), // kmous
                //'P' => E(K::Delete, M::NONE), // dch1
                'Z' => E(K::BackTab, M::NONE),
                'a' => E(K::Up, M::SHIFT),    // rxvt: kind or kUP
                'b' => E(K::Down, M::SHIFT),  // rxvt: kri or kDN
                'c' => E(K::Right, M::SHIFT), // rxvt
                'd' => E(K::Left, M::SHIFT),  // rxvt
                _ => {
                    debug!(target: "rustyline", "unsupported esc sequence: \\E[{:?}", seq2);
                    E(K::UnknownEscSeq, M::NONE)
                }
            })
        }
    }

    /// Handle \E[ <seq2:digit> escape sequences
    #[allow(clippy::cognitive_complexity)]
    fn extended_escape(&mut self, seq2: char) -> Result<KeyEvent> {
        let seq3 = self.next_char()?;
        if seq3 == '~' {
            Ok(match seq2 {
                '1' | RXVT_HOME => E(K::Home, M::NONE), // tmux, xrvt
                INSERT => E(K::Insert, M::NONE),
                DELETE => E(K::Delete, M::NONE),
                '4' | RXVT_END => E(K::End, M::NONE), // tmux, xrvt
                PAGE_UP => E(K::PageUp, M::NONE),
                PAGE_DOWN => E(K::PageDown, M::NONE),
                _ => {
                    debug!(target: "rustyline",
                           "unsupported esc sequence: \\E[{}~", seq2);
                    E(K::UnknownEscSeq, M::NONE)
                }
            })
        } else if seq3.is_digit(10) {
            let seq4 = self.next_char()?;
            if seq4 == '~' {
                Ok(match (seq2, seq3) {
                    ('1', '1') => E(K::F(1), M::NONE),  // rxvt-unicode
                    ('1', '2') => E(K::F(2), M::NONE),  // rxvt-unicode
                    ('1', '3') => E(K::F(3), M::NONE),  // rxvt-unicode
                    ('1', '4') => E(K::F(4), M::NONE),  // rxvt-unicode
                    ('1', '5') => E(K::F(5), M::NONE),  // kf5
                    ('1', '7') => E(K::F(6), M::NONE),  // kf6
                    ('1', '8') => E(K::F(7), M::NONE),  // kf7
                    ('1', '9') => E(K::F(8), M::NONE),  // kf8
                    ('2', '0') => E(K::F(9), M::NONE),  // kf9
                    ('2', '1') => E(K::F(10), M::NONE), // kf10
                    ('2', '3') => E(K::F(11), M::NONE), // kf11
                    ('2', '4') => E(K::F(12), M::NONE), // kf12
                    //('6', '2') => KeyCode::ScrollUp,
                    //('6', '3') => KeyCode::ScrollDown,
                    _ => {
                        debug!(target: "rustyline",
                               "unsupported esc sequence: \\E[{}{}~", seq2, seq3);
                        E(K::UnknownEscSeq, M::NONE)
                    }
                })
            } else if seq4 == ';' {
                let seq5 = self.next_char()?;
                if seq5.is_digit(10) {
                    let seq6 = self.next_char()?;
                    if seq6.is_digit(10) {
                        self.next_char()?; // 'R' expected
                        Ok(E(K::UnknownEscSeq, M::NONE))
                    } else if seq6 == 'R' {
                        Ok(E(K::UnknownEscSeq, M::NONE))
                    } else if seq6 == '~' {
                        Ok(match (seq2, seq3, seq5) {
                            ('1', '5', CTRL) => E(K::F(5), M::CTRL),
                            //('1', '5', '6') => E(K::F(17), M::CTRL),
                            ('1', '7', CTRL) => E(K::F(6), M::CTRL),
                            //('1', '7', '6') => E(K::F(18), M::CTRL),
                            ('1', '8', CTRL) => E(K::F(7), M::CTRL),
                            ('1', '9', CTRL) => E(K::F(8), M::CTRL),
                            //('1', '9', '6') => E(K::F(19), M::CTRL),
                            ('2', '0', CTRL) => E(K::F(9), M::CTRL),
                            //('2', '0', '6') => E(K::F(21), M::CTRL),
                            ('2', '1', CTRL) => E(K::F(10), M::CTRL),
                            //('2', '1', '6') => E(K::F(22), M::CTRL),
                            ('2', '3', CTRL) => E(K::F(11), M::CTRL),
                            //('2', '3', '6') => E(K::F(23), M::CTRL),
                            ('2', '4', CTRL) => E(K::F(12), M::CTRL),
                            //('2', '4', '6') => E(K::F(24), M::CTRL),
                            _ => {
                                debug!(target: "rustyline",
                                       "unsupported esc sequence: \\E[{}{};{}~", seq2, seq3, seq5);
                                E(K::UnknownEscSeq, M::NONE)
                            }
                        })
                    } else {
                        debug!(target: "rustyline",
                               "unsupported esc sequence: \\E[{}{};{}{}", seq2, seq3, seq5, seq6);
                        Ok(E(K::UnknownEscSeq, M::NONE))
                    }
                } else {
                    debug!(target: "rustyline",
                           "unsupported esc sequence: \\E[{}{};{:?}", seq2, seq3, seq5);
                    Ok(E(K::UnknownEscSeq, M::NONE))
                }
            } else if seq4.is_digit(10) {
                let seq5 = self.next_char()?;
                if seq5 == '~' {
                    Ok(match (seq2, seq3, seq4) {
                        ('2', '0', '0') => E(K::BracketedPasteStart, M::NONE),
                        ('2', '0', '1') => E(K::BracketedPasteEnd, M::NONE),
                        _ => {
                            debug!(target: "rustyline",
                                   "unsupported esc sequence: \\E[{}{}{}~", seq2, seq3, seq4);
                            E(K::UnknownEscSeq, M::NONE)
                        }
                    })
                } else {
                    debug!(target: "rustyline",
                           "unsupported esc sequence: \\E[{}{}{}{}", seq2, seq3, seq4, seq5);
                    Ok(E(K::UnknownEscSeq, M::NONE))
                }
            } else {
                debug!(target: "rustyline",
                       "unsupported esc sequence: \\E[{}{}{:?}", seq2, seq3, seq4);
                Ok(E(K::UnknownEscSeq, M::NONE))
            }
        } else if seq3 == ';' {
            let seq4 = self.next_char()?;
            if seq4.is_digit(10) {
                let seq5 = self.next_char()?;
                if seq5.is_digit(10) {
                    self.next_char()?; // 'R' expected
                                       //('1', '0', UP) => E(K::, M::), // Alt + Shift + Up
                    Ok(E(K::UnknownEscSeq, M::NONE))
                } else if seq2 == '1' {
                    Ok(match (seq4, seq5) {
                        (SHIFT, UP) => E(K::Up, M::SHIFT),     // ~ key_sr
                        (SHIFT, DOWN) => E(K::Down, M::SHIFT), // ~ key_sf
                        (SHIFT, RIGHT) => E(K::Right, M::SHIFT),
                        (SHIFT, LEFT) => E(K::Left, M::SHIFT),
                        (SHIFT, END) => E(K::End, M::SHIFT), // kEND
                        (SHIFT, HOME) => E(K::Home, M::SHIFT), // kHOM
                        //('2', 'P') => E(K::F(13), M::NONE),
                        //('2', 'Q') => E(K::F(14), M::NONE),
                        //('2', 'S') => E(K::F(16), M::NONE),
                        (ALT, UP) => E(K::Up, M::ALT),
                        (ALT, DOWN) => E(K::Down, M::ALT),
                        (ALT, RIGHT) => E(K::Right, M::ALT),
                        (ALT, LEFT) => E(K::Left, M::ALT),
                        (ALT, END) => E(K::End, M::ALT),
                        (ALT, HOME) => E(K::Home, M::ALT),
                        (ALT_SHIFT, UP) => E(K::Up, M::ALT_SHIFT),
                        (ALT_SHIFT, DOWN) => E(K::Down, M::ALT_SHIFT),
                        (ALT_SHIFT, RIGHT) => E(K::Right, M::ALT_SHIFT),
                        (ALT_SHIFT, LEFT) => E(K::Left, M::ALT_SHIFT),
                        (ALT_SHIFT, END) => E(K::End, M::ALT_SHIFT),
                        (ALT_SHIFT, HOME) => E(K::Home, M::ALT_SHIFT),
                        (CTRL, UP) => E(K::Up, M::CTRL),
                        (CTRL, DOWN) => E(K::Down, M::CTRL),
                        (CTRL, RIGHT) => E(K::Right, M::CTRL),
                        (CTRL, LEFT) => E(K::Left, M::CTRL),
                        (CTRL, END) => E(K::End, M::CTRL),
                        (CTRL, HOME) => E(K::Home, M::CTRL),
                        (CTRL, 'P') => E(K::F(1), M::CTRL),
                        (CTRL, 'Q') => E(K::F(2), M::CTRL),
                        (CTRL, 'S') => E(K::F(4), M::CTRL),
                        (CTRL, 'p') => E(K::Char('0'), M::CTRL),
                        (CTRL, 'q') => E(K::Char('1'), M::CTRL),
                        (CTRL, 'r') => E(K::Char('2'), M::CTRL),
                        (CTRL, 's') => E(K::Char('3'), M::CTRL),
                        (CTRL, 't') => E(K::Char('4'), M::CTRL),
                        (CTRL, 'u') => E(K::Char('5'), M::CTRL),
                        (CTRL, 'v') => E(K::Char('6'), M::CTRL),
                        (CTRL, 'w') => E(K::Char('7'), M::CTRL),
                        (CTRL, 'x') => E(K::Char('8'), M::CTRL),
                        (CTRL, 'y') => E(K::Char('9'), M::CTRL),
                        (CTRL_SHIFT, UP) => E(K::Up, M::CTRL_SHIFT),
                        (CTRL_SHIFT, DOWN) => E(K::Down, M::CTRL_SHIFT),
                        (CTRL_SHIFT, RIGHT) => E(K::Right, M::CTRL_SHIFT),
                        (CTRL_SHIFT, LEFT) => E(K::Left, M::CTRL_SHIFT),
                        (CTRL_SHIFT, END) => E(K::End, M::CTRL_SHIFT),
                        (CTRL_SHIFT, HOME) => E(K::Home, M::CTRL_SHIFT),
                        //('6', 'P') => E(K::F(13), M::CTRL),
                        //('6', 'Q') => E(K::F(14), M::CTRL),
                        //('6', 'S') => E(K::F(16), M::CTRL),
                        (CTRL_SHIFT, 'p') => E(K::Char('0'), M::CTRL_SHIFT),
                        (CTRL_SHIFT, 'q') => E(K::Char('1'), M::CTRL_SHIFT),
                        (CTRL_SHIFT, 'r') => E(K::Char('2'), M::CTRL_SHIFT),
                        (CTRL_SHIFT, 's') => E(K::Char('3'), M::CTRL_SHIFT),
                        (CTRL_SHIFT, 't') => E(K::Char('4'), M::CTRL_SHIFT),
                        (CTRL_SHIFT, 'u') => E(K::Char('5'), M::CTRL_SHIFT),
                        (CTRL_SHIFT, 'v') => E(K::Char('6'), M::CTRL_SHIFT),
                        (CTRL_SHIFT, 'w') => E(K::Char('7'), M::CTRL_SHIFT),
                        (CTRL_SHIFT, 'x') => E(K::Char('8'), M::CTRL_SHIFT),
                        (CTRL_SHIFT, 'y') => E(K::Char('9'), M::CTRL_SHIFT),
                        (CTRL_ALT, UP) => E(K::Up, M::CTRL_ALT),
                        (CTRL_ALT, DOWN) => E(K::Down, M::CTRL_ALT),
                        (CTRL_ALT, RIGHT) => E(K::Right, M::CTRL_ALT),
                        (CTRL_ALT, LEFT) => E(K::Left, M::CTRL_ALT),
                        (CTRL_ALT, END) => E(K::End, M::CTRL_ALT),
                        (CTRL_ALT, HOME) => E(K::Home, M::CTRL_ALT),
                        (CTRL_ALT, 'p') => E(K::Char('0'), M::CTRL_ALT),
                        (CTRL_ALT, 'q') => E(K::Char('1'), M::CTRL_ALT),
                        (CTRL_ALT, 'r') => E(K::Char('2'), M::CTRL_ALT),
                        (CTRL_ALT, 's') => E(K::Char('3'), M::CTRL_ALT),
                        (CTRL_ALT, 't') => E(K::Char('4'), M::CTRL_ALT),
                        (CTRL_ALT, 'u') => E(K::Char('5'), M::CTRL_ALT),
                        (CTRL_ALT, 'v') => E(K::Char('6'), M::CTRL_ALT),
                        (CTRL_ALT, 'w') => E(K::Char('7'), M::CTRL_ALT),
                        (CTRL_ALT, 'x') => E(K::Char('8'), M::CTRL_ALT),
                        (CTRL_ALT, 'y') => E(K::Char('9'), M::CTRL_ALT),
                        (CTRL_ALT_SHIFT, UP) => E(K::Up, M::CTRL_ALT_SHIFT),
                        (CTRL_ALT_SHIFT, DOWN) => E(K::Down, M::CTRL_ALT_SHIFT),
                        (CTRL_ALT_SHIFT, RIGHT) => E(K::Right, M::CTRL_ALT_SHIFT),
                        (CTRL_ALT_SHIFT, LEFT) => E(K::Left, M::CTRL_ALT_SHIFT),
                        (CTRL_ALT_SHIFT, END) => E(K::End, M::CTRL_ALT_SHIFT),
                        (CTRL_ALT_SHIFT, HOME) => E(K::Home, M::CTRL_ALT_SHIFT),
                        (CTRL_ALT_SHIFT, 'p') => E(K::Char('0'), M::CTRL_ALT_SHIFT),
                        (CTRL_ALT_SHIFT, 'q') => E(K::Char('1'), M::CTRL_ALT_SHIFT),
                        (CTRL_ALT_SHIFT, 'r') => E(K::Char('2'), M::CTRL_ALT_SHIFT),
                        (CTRL_ALT_SHIFT, 's') => E(K::Char('3'), M::CTRL_ALT_SHIFT),
                        (CTRL_ALT_SHIFT, 't') => E(K::Char('4'), M::CTRL_ALT_SHIFT),
                        (CTRL_ALT_SHIFT, 'u') => E(K::Char('5'), M::CTRL_ALT_SHIFT),
                        (CTRL_ALT_SHIFT, 'v') => E(K::Char('6'), M::CTRL_ALT_SHIFT),
                        (CTRL_ALT_SHIFT, 'w') => E(K::Char('7'), M::CTRL_ALT_SHIFT),
                        (CTRL_ALT_SHIFT, 'x') => E(K::Char('8'), M::CTRL_ALT_SHIFT),
                        (CTRL_ALT_SHIFT, 'y') => E(K::Char('9'), M::CTRL_ALT_SHIFT),
                        // Meta + arrow on (some?) Macs when using iTerm defaults
                        ('9', UP) => E(K::Up, M::ALT),
                        ('9', DOWN) => E(K::Down, M::ALT),
                        ('9', RIGHT) => E(K::Right, M::ALT),
                        ('9', LEFT) => E(K::Left, M::ALT),
                        _ => {
                            debug!(target: "rustyline",
                                   "unsupported esc sequence: \\E[1;{}{:?}", seq4, seq5);
                            E(K::UnknownEscSeq, M::NONE)
                        }
                    })
                } else if seq5 == '~' {
                    Ok(match (seq2, seq4) {
                        (INSERT, SHIFT) => E(K::Insert, M::SHIFT),
                        (INSERT, ALT) => E(K::Insert, M::ALT),
                        (INSERT, ALT_SHIFT) => E(K::Insert, M::ALT_SHIFT),
                        (INSERT, CTRL) => E(K::Insert, M::CTRL),
                        (INSERT, CTRL_SHIFT) => E(K::Insert, M::CTRL_SHIFT),
                        (INSERT, CTRL_ALT) => E(K::Insert, M::CTRL_ALT),
                        (INSERT, CTRL_ALT_SHIFT) => E(K::Insert, M::CTRL_ALT_SHIFT),
                        (DELETE, SHIFT) => E(K::Delete, M::SHIFT),
                        (DELETE, ALT) => E(K::Delete, M::ALT),
                        (DELETE, ALT_SHIFT) => E(K::Delete, M::ALT_SHIFT),
                        (DELETE, CTRL) => E(K::Delete, M::CTRL),
                        (DELETE, CTRL_SHIFT) => E(K::Delete, M::CTRL_SHIFT),
                        (DELETE, CTRL_ALT) => E(K::Delete, M::CTRL_ALT),
                        (DELETE, CTRL_ALT_SHIFT) => E(K::Delete, M::CTRL_ALT_SHIFT),
                        (PAGE_UP, SHIFT) => E(K::PageUp, M::SHIFT),
                        (PAGE_UP, ALT) => E(K::PageUp, M::ALT),
                        (PAGE_UP, ALT_SHIFT) => E(K::PageUp, M::ALT_SHIFT),
                        (PAGE_UP, CTRL) => E(K::PageUp, M::CTRL),
                        (PAGE_UP, CTRL_SHIFT) => E(K::PageUp, M::CTRL_SHIFT),
                        (PAGE_UP, CTRL_ALT) => E(K::PageUp, M::CTRL_ALT),
                        (PAGE_UP, CTRL_ALT_SHIFT) => E(K::PageUp, M::CTRL_ALT_SHIFT),
                        (PAGE_DOWN, SHIFT) => E(K::PageDown, M::SHIFT),
                        (PAGE_DOWN, ALT) => E(K::PageDown, M::ALT),
                        (PAGE_DOWN, ALT_SHIFT) => E(K::PageDown, M::ALT_SHIFT),
                        (PAGE_DOWN, CTRL) => E(K::PageDown, M::CTRL),
                        (PAGE_DOWN, CTRL_SHIFT) => E(K::PageDown, M::CTRL_SHIFT),
                        (PAGE_DOWN, CTRL_ALT) => E(K::PageDown, M::CTRL_ALT),
                        (PAGE_DOWN, CTRL_ALT_SHIFT) => E(K::PageDown, M::CTRL_ALT_SHIFT),
                        _ => {
                            debug!(target: "rustyline",
                                   "unsupported esc sequence: \\E[{};{:?}~", seq2, seq4);
                            E(K::UnknownEscSeq, M::NONE)
                        }
                    })
                } else {
                    debug!(target: "rustyline",
                           "unsupported esc sequence: \\E[{};{}{:?}", seq2, seq4, seq5);
                    Ok(E(K::UnknownEscSeq, M::NONE))
                }
            } else {
                debug!(target: "rustyline",
                       "unsupported esc sequence: \\E[{};{:?}", seq2, seq4);
                Ok(E(K::UnknownEscSeq, M::NONE))
            }
        } else {
            Ok(match (seq2, seq3) {
                (DELETE, RXVT_CTRL) => E(K::Delete, M::CTRL),
                (DELETE, RXVT_CTRL_SHIFT) => E(K::Delete, M::CTRL_SHIFT),
                (CTRL, UP) => E(K::Up, M::CTRL),
                (CTRL, DOWN) => E(K::Down, M::CTRL),
                (CTRL, RIGHT) => E(K::Right, M::CTRL),
                (CTRL, LEFT) => E(K::Left, M::CTRL),
                (PAGE_UP, RXVT_CTRL) => E(K::PageUp, M::CTRL),
                (PAGE_UP, RXVT_SHIFT) => E(K::PageUp, M::SHIFT),
                (PAGE_UP, RXVT_CTRL_SHIFT) => E(K::PageUp, M::CTRL_SHIFT),
                (PAGE_DOWN, RXVT_CTRL) => E(K::PageDown, M::CTRL),
                (PAGE_DOWN, RXVT_SHIFT) => E(K::PageDown, M::SHIFT),
                (PAGE_DOWN, RXVT_CTRL_SHIFT) => E(K::PageDown, M::CTRL_SHIFT),
                (RXVT_HOME, RXVT_CTRL) => E(K::Home, M::CTRL),
                (RXVT_HOME, RXVT_SHIFT) => E(K::Home, M::SHIFT),
                (RXVT_HOME, RXVT_CTRL_SHIFT) => E(K::Home, M::CTRL_SHIFT),
                (RXVT_END, RXVT_CTRL) => E(K::End, M::CTRL), // kEND5 or kel
                (RXVT_END, RXVT_SHIFT) => E(K::End, M::SHIFT),
                (RXVT_END, RXVT_CTRL_SHIFT) => E(K::End, M::CTRL_SHIFT),
                _ => {
                    debug!(target: "rustyline",
                           "unsupported esc sequence: \\E[{}{:?}", seq2, seq3);
                    E(K::UnknownEscSeq, M::NONE)
                }
            })
        }
    }

    /// Handle \EO <seq2> escape sequences
    fn escape_o(&mut self) -> Result<KeyEvent> {
        let seq2 = self.next_char()?;
        Ok(match seq2 {
            UP => E(K::Up, M::NONE),
            DOWN => E(K::Down, M::NONE),
            RIGHT => E(K::Right, M::NONE),
            LEFT => E(K::Left, M::NONE),
            //'E' => E(K::, M::),// key_b2, kb2
            END => E(K::End, M::NONE),   // kend
            HOME => E(K::Home, M::NONE), // khome
            'M' => E::ENTER,             // kent
            'P' => E(K::F(1), M::NONE),  // kf1
            'Q' => E(K::F(2), M::NONE),  // kf2
            'R' => E(K::F(3), M::NONE),  // kf3
            'S' => E(K::F(4), M::NONE),  // kf4
            'a' => E(K::Up, M::CTRL),
            'b' => E(K::Down, M::CTRL),
            'c' => E(K::Right, M::CTRL), // rxvt
            'd' => E(K::Left, M::CTRL),  // rxvt
            'l' => E(K::F(8), M::NONE),
            't' => E(K::F(5), M::NONE),  // kf5 or kb1
            'u' => E(K::F(6), M::NONE),  // kf6 or kb2
            'v' => E(K::F(7), M::NONE),  // kf7 or kb3
            'w' => E(K::F(9), M::NONE),  // kf9 or ka1
            'x' => E(K::F(10), M::NONE), // kf10 or ka2
            _ => {
                debug!(target: "rustyline", "unsupported esc sequence: \\EO{:?}", seq2);
                E(K::UnknownEscSeq, M::NONE)
            }
        })
    }

    fn poll(&mut self, timeout_ms: i32) -> ::nix::Result<i32> {
        let n = self.tty_in.buffer().len();
        if n > 0 {
            return Ok(n as i32);
        }
        let mut fds = [poll::PollFd::new(self.as_raw_fd(), PollFlags::POLLIN)];
        let r = poll::poll(&mut fds, timeout_ms);
        match r {
            Ok(_) => r,
            Err(Errno::EINTR) => {
                if self.tty_in.get_ref().sigwinch.load(Ordering::Relaxed) {
                    r
                } else {
                    Ok(0) // Ignore EINTR while polling
                }
            }
            Err(_) => r,
        }
    }

    fn select(&mut self, single_esc_abort: bool) -> Result<Event> {
        let tty_in = self.as_raw_fd();
        loop {
            let mut readfds = self.fds;
            readfds.clear();
            readfds.insert(tty_in);
            readfds.insert(
                self.pipe_reader
                    .as_ref()
                    .unwrap()
                    .lock()
                    .unwrap()
                    .0
                    .as_raw_fd(),
            );
            if let Err(err) = select::select(
                readfds.highest().map(|h| h + 1),
                Some(&mut readfds),
                None,
                None,
                None,
            ) {
                if err != ::nix::errno::Errno::EINTR || SIGWINCH.load(Ordering::Relaxed) {
                    return Err(err.into());
                } else {
                    continue;
                }
            };
            if readfds.contains(tty_in) {
                // prefer user input over external print
                return self.next_key(single_esc_abort).map(Event::KeyPress);
            } else {
                let mut guard = self.pipe_reader.as_ref().unwrap().lock().unwrap();
                let mut buf = [0; 1];
                guard.0.read_exact(&mut buf)?;
                if let Ok(msg) = guard.1.try_recv() {
                    return Ok(Event::ExternalPrint(msg));
                }
            }
        }
    }
}

impl RawReader for PosixRawReader {
    fn wait_for_input(&mut self, single_esc_abort: bool) -> Result<Event> {
        match self.pipe_reader {
            Some(_) => self.select(single_esc_abort),
            None => self.next_key(single_esc_abort).map(Event::KeyPress),
        }
    }

    fn next_key(&mut self, single_esc_abort: bool) -> Result<KeyEvent> {
        let c = self.next_char()?;

        let mut key = KeyEvent::new(c, M::NONE);
        if key == E::ESC {
            if !self.tty_in.buffer().is_empty() {
                debug!(target: "rustyline", "read buffer {:?}", self.tty_in.buffer());
            }
            let timeout_ms = if single_esc_abort && self.timeout_ms == -1 {
                0
            } else {
                self.timeout_ms
            };
            match self.poll(timeout_ms) {
                Ok(n) if n == 0 => {
                    // single escape
                }
                Ok(_) => {
                    // escape sequence
                    key = self.escape_sequence()?
                }
                // Err(ref e) if e.kind() == ErrorKind::Interrupted => continue,
                Err(e) => return Err(e.into()),
            }
        }
        debug!(target: "rustyline", "c: {:?} => key: {:?}", c, key);
        Ok(key)
    }

    fn next_char(&mut self) -> Result<char> {
        let mut buf = [0; 1];
        let mut receiver = Utf8 {
            c: None,
            valid: true,
        };
        loop {
            let n = self.tty_in.read(&mut buf)?;
            if n == 0 {
                return Err(error::ReadlineError::Eof);
            }
            let b = buf[0];
            self.parser.advance(&mut receiver, b);
            if !receiver.valid {
                return Err(error::ReadlineError::from(io::ErrorKind::InvalidData));
            } else if let Some(c) = receiver.c.take() {
                return Ok(c);
            }
        }
    }

    fn read_pasted_text(&mut self) -> Result<String> {
        let mut buffer = String::new();
        loop {
            match self.next_char()? {
                '\x1b' => {
                    let key = self.escape_sequence()?;
                    if key == E(K::BracketedPasteEnd, M::NONE) {
                        break;
                    } else {
                        continue; // TODO validate
                    }
                }
                c => buffer.push(c),
            };
        }
        let buffer = buffer.replace("\r\n", "\n");
        let buffer = buffer.replace('\r', "\n");
        Ok(buffer)
    }

    fn find_binding(&self, key: &KeyEvent) -> Option<Cmd> {
        let cmd = self.key_map.get(key).cloned();
        if let Some(ref cmd) = cmd {
            debug!(target: "rustyline", "terminal key binding: {:?} => {:?}", key, cmd);
        }
        cmd
    }
}

impl Receiver for Utf8 {
    /// Called whenever a code point is parsed successfully
    fn codepoint(&mut self, c: char) {
        self.c = Some(c);
        self.valid = true;
    }

    /// Called when an invalid_sequence is detected
    fn invalid_sequence(&mut self) {
        self.c = None;
        self.valid = false;
    }
}

/// Console output writer
pub struct PosixRenderer {
    out: RawFd,
    sigwinch: SigWinCh,
    cols: usize, // Number of columns in terminal
    buffer: String,
    tab_stop: usize,
    colors_enabled: bool,
    bell_style: BellStyle,
}

impl PosixRenderer {
    fn new(
        out: RawFd,
        sigwinch: SigWinCh,
        tab_stop: usize,
        colors_enabled: bool,
        bell_style: BellStyle,
    ) -> Self {
        let (cols, _) = get_win_size(out);
        Self {
            out,
            sigwinch,
            cols,
            buffer: String::with_capacity(1024),
            tab_stop,
            colors_enabled,
            bell_style,
        }
    }

    fn clear_old_rows(&mut self, layout: &Layout) {
        use std::fmt::Write;
        let current_row = layout.cursor.row;
        let old_rows = layout.end.row;
        // old_rows < cursor_row if the prompt spans multiple lines and if
        // this is the default State.
        let cursor_row_movement = old_rows.saturating_sub(current_row);
        // move the cursor down as required
        if cursor_row_movement > 0 {
            write!(self.buffer, "\x1b[{}B", cursor_row_movement).unwrap();
        }
        // clear old rows
        for _ in 0..old_rows {
            self.buffer.push_str("\r\x1b[K\x1b[A");
        }
        // clear the line
        self.buffer.push_str("\r\x1b[K");
    }
}

impl Renderer for PosixRenderer {
    type Reader = PosixRawReader;

    fn move_cursor(&mut self, old: Position, new: Position) -> Result<()> {
        use std::fmt::Write;
        self.buffer.clear();
        let row_ordering = new.row.cmp(&old.row);
        if row_ordering == cmp::Ordering::Greater {
            // move down
            let row_shift = new.row - old.row;
            if row_shift == 1 {
                self.buffer.push_str("\x1b[B");
            } else {
                write!(self.buffer, "\x1b[{}B", row_shift)?;
            }
        } else if row_ordering == cmp::Ordering::Less {
            // move up
            let row_shift = old.row - new.row;
            if row_shift == 1 {
                self.buffer.push_str("\x1b[A");
            } else {
                write!(self.buffer, "\x1b[{}A", row_shift)?;
            }
        }
        let col_ordering = new.col.cmp(&old.col);
        if col_ordering == cmp::Ordering::Greater {
            // move right
            let col_shift = new.col - old.col;
            if col_shift == 1 {
                self.buffer.push_str("\x1b[C");
            } else {
                write!(self.buffer, "\x1b[{}C", col_shift)?;
            }
        } else if col_ordering == cmp::Ordering::Less {
            // move left
            let col_shift = old.col - new.col;
            if col_shift == 1 {
                self.buffer.push_str("\x1b[D");
            } else {
                write!(self.buffer, "\x1b[{}D", col_shift)?;
            }
        }
        write_all(self.out, self.buffer.as_str())?;
        Ok(())
    }

    fn refresh_line(
        &mut self,
        prompt: &str,
        line: &LineBuffer,
        hint: Option<&str>,
        old_layout: &Layout,
        new_layout: &Layout,
        highlighter: Option<&dyn Highlighter>,
    ) -> Result<()> {
        use std::fmt::Write;
        self.buffer.clear();

        let default_prompt = new_layout.default_prompt;
        let cursor = new_layout.cursor;
        let end_pos = new_layout.end;

        self.clear_old_rows(old_layout);

        if let Some(highlighter) = highlighter {
            // display the prompt
            self.buffer
                .push_str(&highlighter.highlight_prompt(prompt, default_prompt));
            // display the input line
            self.buffer
                .push_str(&highlighter.highlight(line, line.pos()));
        } else {
            // display the prompt
            self.buffer.push_str(prompt);
            // display the input line
            self.buffer.push_str(line);
        }
        // display hint
        if let Some(hint) = hint {
            if let Some(highlighter) = highlighter {
                self.buffer.push_str(&highlighter.highlight_hint(hint));
            } else {
                self.buffer.push_str(hint);
            }
        }
        // we have to generate our own newline on line wrap
        if end_pos.col == 0
            && end_pos.row > 0
            && !hint
                .map(|h| h.ends_with('\n'))
                .unwrap_or_else(|| line.ends_with('\n'))
        {
            self.buffer.push('\n');
        }
        // position the cursor
        let new_cursor_row_movement = end_pos.row - cursor.row;
        // move the cursor up as required
        if new_cursor_row_movement > 0 {
            write!(self.buffer, "\x1b[{}A", new_cursor_row_movement)?;
        }
        // position the cursor within the line
        if cursor.col > 0 {
            write!(self.buffer, "\r\x1b[{}C", cursor.col).unwrap();
        } else {
            self.buffer.push('\r');
        }

        write_all(self.out, self.buffer.as_str())?;
        Ok(())
    }

    fn write_and_flush(&mut self, buf: &str) -> Result<()> {
        write_all(self.out, buf)?;
        Ok(())
    }

    /// Control characters are treated as having zero width.
    /// Characters with 2 column width are correctly handled (not split).
    fn calculate_position(&self, s: &str, orig: Position) -> Position {
        let mut pos = orig;
        let mut esc_seq = 0;
        for c in s.graphemes(true) {
            if c == "\n" {
                pos.row += 1;
                pos.col = 0;
                continue;
            }
            let cw = if c == "\t" {
                self.tab_stop - (pos.col % self.tab_stop)
            } else {
                width(c, &mut esc_seq)
            };
            pos.col += cw;
            if pos.col > self.cols {
                pos.row += 1;
                pos.col = cw;
            }
        }
        if pos.col == self.cols {
            pos.col = 0;
            pos.row += 1;
        }
        pos
    }

    fn beep(&mut self) -> Result<()> {
        match self.bell_style {
            BellStyle::Audible => self.write_and_flush("\x07"),
            _ => Ok(()),
        }
    }

    /// Clear the screen. Used to handle ctrl+l
    fn clear_screen(&mut self) -> Result<()> {
        self.write_and_flush("\x1b[H\x1b[J")
    }

    fn clear_rows(&mut self, layout: &Layout) -> Result<()> {
        self.buffer.clear();
        self.clear_old_rows(layout);
        write_all(self.out, self.buffer.as_str())?;
        Ok(())
    }

    /// Check if a SIGWINCH signal has been received
    fn sigwinch(&self) -> bool {
        self.sigwinch
            .compare_exchange(true, false, Ordering::SeqCst, Ordering::SeqCst)
            .unwrap_or(false)
    }

    /// Try to update the number of columns in the current terminal,
    fn update_size(&mut self) {
        let (cols, _) = get_win_size(self.out);
        self.cols = cols;
    }

    fn get_columns(&self) -> usize {
        self.cols
    }

    /// Try to get the number of rows in the current terminal,
    /// or assume 24 if it fails.
    fn get_rows(&self) -> usize {
        let (_, rows) = get_win_size(self.out);
        rows
    }

    fn colors_enabled(&self) -> bool {
        self.colors_enabled
    }

    fn move_cursor_at_leftmost(&mut self, rdr: &mut PosixRawReader) -> Result<()> {
        if rdr.poll(0)? != 0 {
            debug!(target: "rustyline", "cannot request cursor location");
            return Ok(());
        }
        /* Report cursor location */
        self.write_and_flush("\x1b[6n")?;
        /* Read the response: ESC [ rows ; cols R */
        if rdr.poll(100)? == 0
            || rdr.next_char()? != '\x1b'
            || rdr.next_char()? != '['
            || read_digits_until(rdr, ';')?.is_none()
        {
            warn!(target: "rustyline", "cannot read initial cursor location");
            return Ok(());
        }
        let col = read_digits_until(rdr, 'R')?;
        debug!(target: "rustyline", "initial cursor location: {:?}", col);
        if col != Some(1) {
            self.write_and_flush("\n")?;
        }
        Ok(())
    }
}

fn read_digits_until(rdr: &mut PosixRawReader, sep: char) -> Result<Option<u32>> {
    let mut num: u32 = 0;
    loop {
        match rdr.next_char()? {
            digit @ '0'..='9' => {
                num = num
                    .saturating_mul(10)
                    .saturating_add(digit.to_digit(10).unwrap());
                continue;
            }
            c if c == sep => break,
            _ => return Ok(None),
        }
    }
    Ok(Some(num))
}

fn write_all(fd: RawFd, buf: &str) -> ::nix::Result<()> {
    let mut bytes = buf.as_bytes();
    while !bytes.is_empty() {
        match write(fd, bytes) {
            Ok(0) => return Err(Errno::EIO),
            Ok(n) => bytes = &bytes[n..],
            Err(Errno::EINTR) => {}
            Err(r) => return Err(r),
        }
    }
    Ok(())
}

cfg_if::cfg_if! {
    if #[cfg(not(feature = "signal-hook"))] {
        static SIGWINCH_ONCE: std::sync::Once = std::sync::Once::new();
        static SIGWINCH: AtomicBool = AtomicBool::new(false);
        fn install_sigwinch_handler() -> (SigWinCh, Option<()>) {
            use nix::sys::signal;
            SIGWINCH_ONCE.call_once(|| unsafe {
                let sigwinch = signal::SigAction::new(
                    signal::SigHandler::Handler(sigwinch_handler),
                    signal::SaFlags::empty(),
                    signal::SigSet::empty(),
                );
                let _ = signal::sigaction(signal::SIGWINCH, &sigwinch);
            });
            (new_sigwinch(), None)
        }
        extern "C" fn sigwinch_handler(_: libc::c_int) {
            SIGWINCH.store(true, Ordering::SeqCst);
            debug!(target: "rustyline", "SIGWINCH");
        }
        #[derive(Clone, Debug)]
        struct SigWinCh;
        fn new_sigwinch() -> SigWinCh {
            SigWinCh {}
        }
        impl SigWinCh {
            fn load(&self, order: Ordering) -> bool {
                SIGWINCH.load(order)
            }

            fn compare_exchange(
                &self,
                current: bool,
                new: bool,
                success: Ordering,
                failure: Ordering,
            ) -> std::result::Result<bool, bool> {
                SIGWINCH.compare_exchange(current, new, success, failure)
            }
        }
    } else {
        fn install_sigwinch_handler() -> (SigWinCh, Option<SigId>) {
            let sigwinch = new_sigwinch();
            let flag = sigwinch.clone();
            (
                sigwinch,
                signal_hook::flag::register(libc::SIGWINCH, flag).ok(),
            )
        }
        use std::sync::Arc;
        type SigWinCh = Arc<AtomicBool>;
        fn new_sigwinch() -> SigWinCh {
            Arc::new(AtomicBool::new(false))
        }
    }
}

fn map_key(key_map: &mut HashMap<KeyEvent, Cmd>, raw: &Termios, index: SCI, name: &str, cmd: Cmd) {
    let cc = char::from(raw.control_chars[index as usize]);
    let key = KeyEvent::new(cc, M::NONE);
    debug!(target: "rustyline", "{}: {:?}", name, key);
    key_map.insert(key, cmd);
}

#[cfg(not(test))]
pub type Terminal = PosixTerminal;

#[derive(Clone, Debug)]
pub struct PosixTerminal {
    unsupported: bool,
    tty_in: RawFd,
    is_in_a_tty: bool,
    tty_out: RawFd,
    is_out_a_tty: bool,
    close_on_drop: bool,
    pub(crate) color_mode: ColorMode,
    tab_stop: usize,
    bell_style: BellStyle,
    enable_bracketed_paste: bool,
<<<<<<< HEAD
    sigwinch: SigWinCh,
    #[cfg(feature = "signal-hook")]
    sigwinch_id: Option<SigId>,
=======
    raw_mode: Arc<AtomicBool>,
    // external print reader
    pipe_reader: Option<PipeReader>,
    // external print writer
    pipe_writer: Option<PipeWriter>,
>>>>>>> 32933228
}

impl PosixTerminal {
    fn colors_enabled(&self) -> bool {
        match self.color_mode {
            ColorMode::Enabled => self.is_out_a_tty,
            ColorMode::Forced => true,
            ColorMode::Disabled => false,
        }
    }
}

impl Term for PosixTerminal {
    type ExternalPrinter = ExternalPrinter;
    type KeyMap = PosixKeyMap;
    type Mode = PosixMode;
    type Reader = PosixRawReader;
    type Writer = PosixRenderer;

    fn new(
        color_mode: ColorMode,
        behavior: Behavior,
        tab_stop: usize,
        bell_style: BellStyle,
        enable_bracketed_paste: bool,
    ) -> Self {
        let (tty_in, is_in_a_tty, tty_out, is_out_a_tty, close_on_drop) =
            if behavior == Behavior::PreferTerm {
                let tty = OpenOptions::new().read(true).write(true).open("/dev/tty");
                if let Ok(tty) = tty {
                    let fd = tty.into_raw_fd();
                    let is_a_tty = is_a_tty(fd); // TODO: useless ?
                    (fd, is_a_tty, fd, is_a_tty, true)
                } else {
                    (
                        libc::STDIN_FILENO,
                        is_a_tty(libc::STDIN_FILENO),
                        libc::STDOUT_FILENO,
                        is_a_tty(libc::STDOUT_FILENO),
                        false,
                    )
                }
            } else {
                (
                    libc::STDIN_FILENO,
                    is_a_tty(libc::STDIN_FILENO),
                    libc::STDOUT_FILENO,
                    is_a_tty(libc::STDOUT_FILENO),
                    false,
                )
            };
        let unsupported = is_unsupported_term();
        #[allow(unused_variables)]
        let (sigwinch, sigwinch_id) = if !unsupported && is_in_a_tty && is_out_a_tty {
            install_sigwinch_handler()
        } else {
            (new_sigwinch(), None)
        };
        Self {
            unsupported,
            tty_in,
            is_in_a_tty,
            tty_out,
            is_out_a_tty,
            close_on_drop,
            color_mode,
            tab_stop,
            bell_style,
            enable_bracketed_paste,
<<<<<<< HEAD
            sigwinch,
            #[cfg(feature = "signal-hook")]
            sigwinch_id,
=======
            raw_mode: Arc::new(AtomicBool::new(false)),
            pipe_reader: None,
            pipe_writer: None,
        };
        if !term.unsupported && term.is_in_a_tty && term.is_out_a_tty {
            install_sigwinch_handler();
>>>>>>> 32933228
        }
    }

    // Init checks:

    /// Check if current terminal can provide a rich line-editing user
    /// interface.
    fn is_unsupported(&self) -> bool {
        self.unsupported
    }

    fn is_input_tty(&self) -> bool {
        self.is_in_a_tty
    }

    fn is_output_tty(&self) -> bool {
        self.is_out_a_tty
    }

    // Interactive loop:

    fn enable_raw_mode(&mut self) -> Result<(Self::Mode, PosixKeyMap)> {
        use nix::errno::Errno::ENOTTY;
        use nix::sys::termios::{ControlFlags, InputFlags, LocalFlags};
        if !self.is_in_a_tty {
            return Err(ENOTTY.into());
        }
        let original_mode = termios::tcgetattr(self.tty_in)?;
        let mut raw = original_mode.clone();
        // disable BREAK interrupt, CR to NL conversion on input,
        // input parity check, strip high bit (bit 8), output flow control
        raw.input_flags &= !(InputFlags::BRKINT
            | InputFlags::ICRNL
            | InputFlags::INPCK
            | InputFlags::ISTRIP
            | InputFlags::IXON);
        // we don't want raw output, it turns newlines into straight line feeds
        // disable all output processing
        // raw.c_oflag = raw.c_oflag & !(OutputFlags::OPOST);

        // character-size mark (8 bits)
        raw.control_flags |= ControlFlags::CS8;
        // disable echoing, canonical mode, extended input processing and signals
        raw.local_flags &=
            !(LocalFlags::ECHO | LocalFlags::ICANON | LocalFlags::IEXTEN | LocalFlags::ISIG);
        raw.control_chars[SCI::VMIN as usize] = 1; // One character-at-a-time input
        raw.control_chars[SCI::VTIME as usize] = 0; // with blocking read

        let mut key_map: HashMap<KeyEvent, Cmd> = HashMap::with_capacity(4);
        map_key(&mut key_map, &raw, SCI::VEOF, "VEOF", Cmd::EndOfFile);
        map_key(&mut key_map, &raw, SCI::VINTR, "VINTR", Cmd::Interrupt);
        map_key(&mut key_map, &raw, SCI::VQUIT, "VQUIT", Cmd::Interrupt);
        map_key(&mut key_map, &raw, SCI::VSUSP, "VSUSP", Cmd::Suspend);

        termios::tcsetattr(self.tty_in, SetArg::TCSADRAIN, &raw)?;

        self.raw_mode.store(true, Ordering::SeqCst);
        // enable bracketed paste
        let out = if !self.enable_bracketed_paste {
            None
        } else if let Err(e) = write_all(self.tty_out, BRACKETED_PASTE_ON) {
            debug!(target: "rustyline", "Cannot enable bracketed paste: {}", e);
            None
        } else {
            Some(self.tty_out)
        };

        // when all ExternalPrinter are dropped there is no need to use `pipe_reader`
        if Arc::strong_count(&self.raw_mode) == 1 {
            self.pipe_writer = None;
            self.pipe_reader = None;
        }

        Ok((
            PosixMode {
                termios: original_mode,
                tty_in: self.tty_in,
                tty_out: out,
                raw_mode: self.raw_mode.clone(),
            },
            key_map,
        ))
    }

    /// Create a RAW reader
    fn create_reader(&self, config: &Config, key_map: PosixKeyMap) -> PosixRawReader {
<<<<<<< HEAD
        PosixRawReader::new(self.tty_in, self.sigwinch.clone(), config, key_map)
=======
        PosixRawReader::new(self.tty_in, config, key_map, self.pipe_reader.clone())
>>>>>>> 32933228
    }

    fn create_writer(&self) -> PosixRenderer {
        PosixRenderer::new(
            self.tty_out,
            self.sigwinch.clone(),
            self.tab_stop,
            self.colors_enabled(),
            self.bell_style,
        )
    }

    fn writeln(&self) -> Result<()> {
        write_all(self.tty_out, "\n")?;
        Ok(())
    }

    fn create_external_printer(&mut self) -> Result<ExternalPrinter> {
        if let Some(ref writer) = self.pipe_writer {
            return Ok(ExternalPrinter {
                writer: writer.clone(),
                raw_mode: self.raw_mode.clone(),
                tty_out: self.tty_out,
            });
        }
        if self.unsupported || !self.is_input_tty() || !self.is_output_tty() {
            return Err(nix::Error::ENOTTY.into());
        }
        use nix::unistd::pipe;
        use std::os::unix::io::FromRawFd;
        let (sender, receiver) = mpsc::sync_channel(1); // TODO validate: bound
        let (r, w) = pipe()?;
        let reader = Arc::new(Mutex::new((unsafe { File::from_raw_fd(r) }, receiver)));
        let writer = (
            Arc::new(Mutex::new(unsafe { File::from_raw_fd(w) })),
            sender,
        );
        self.pipe_reader.replace(reader);
        self.pipe_writer.replace(writer.clone());
        Ok(ExternalPrinter {
            writer,
            raw_mode: self.raw_mode.clone(),
            tty_out: self.tty_out,
        })
    }
}

#[allow(unused_must_use)]
impl Drop for PosixTerminal {
    fn drop(&mut self) {
        if self.close_on_drop {
            close(self.tty_in);
            debug_assert_eq!(self.tty_in, self.tty_out);
        }
        #[cfg(feature = "signal-hook")]
        if let Some(sigwinch_id) = self.sigwinch_id {
            signal_hook::low_level::unregister(sigwinch_id);
        }
    }
}

#[derive(Debug)]
pub struct ExternalPrinter {
    writer: PipeWriter,
    raw_mode: Arc<AtomicBool>,
    tty_out: RawFd,
}

impl super::ExternalPrinter for ExternalPrinter {
    fn print(&mut self, msg: String) -> Result<()> {
        // write directly to stdout/stderr while not in raw mode
        if !self.raw_mode.load(Ordering::SeqCst) {
            write_all(self.tty_out, msg.as_str())?;
        } else if let Ok(mut writer) = self.writer.0.lock() {
            self.writer
                .1
                .send(msg)
                .map_err(|_| io::Error::from(ErrorKind::Other))?; // FIXME
            writer.write_all(&[b'm'])?;
            writer.flush()?;
        } else {
            return Err(io::Error::from(ErrorKind::Other).into()); // FIXME
        }
        Ok(())
    }
}

#[cfg(not(test))]
pub fn suspend() -> Result<()> {
    use nix::unistd::Pid;
    // suspend the whole process group
    signal::kill(Pid::from_raw(0), signal::SIGTSTP)?;
    Ok(())
}

#[cfg(test)]
mod test {
    use super::{new_sigwinch, Position, PosixRenderer, PosixTerminal, Renderer};
    use crate::config::BellStyle;
    use crate::line_buffer::LineBuffer;

    #[test]
    #[ignore]
    fn prompt_with_ansi_escape_codes() {
        let sigwinch = new_sigwinch();
        let out = PosixRenderer::new(libc::STDOUT_FILENO, sigwinch, 4, true, BellStyle::default());
        let pos = out.calculate_position("\x1b[1;32m>>\x1b[0m ", Position::default());
        assert_eq!(3, pos.col);
        assert_eq!(0, pos.row);
    }

    #[test]
    fn test_unsupported_term() {
        ::std::env::set_var("TERM", "xterm");
        assert!(!super::is_unsupported_term());

        ::std::env::set_var("TERM", "dumb");
        assert!(super::is_unsupported_term());
    }

    #[test]
    fn test_send() {
        fn assert_send<T: Send>() {}
        assert_send::<PosixTerminal>();
    }

    #[test]
    fn test_sync() {
        fn assert_sync<T: Sync>() {}
        assert_sync::<PosixTerminal>();
    }

    #[test]
    fn test_line_wrap() {
        let sigwinch = new_sigwinch();
        let mut out =
            PosixRenderer::new(libc::STDOUT_FILENO, sigwinch, 4, true, BellStyle::default());
        let prompt = "> ";
        let default_prompt = true;
        let prompt_size = out.calculate_position(prompt, Position::default());

        let mut line = LineBuffer::init("", 0, None);
        let old_layout = out.compute_layout(prompt_size, default_prompt, &line, None);
        assert_eq!(Position { col: 2, row: 0 }, old_layout.cursor);
        assert_eq!(old_layout.cursor, old_layout.end);

        assert_eq!(Some(true), line.insert('a', out.cols - prompt_size.col + 1));
        let new_layout = out.compute_layout(prompt_size, default_prompt, &line, None);
        assert_eq!(Position { col: 1, row: 1 }, new_layout.cursor);
        assert_eq!(new_layout.cursor, new_layout.end);
        out.refresh_line(prompt, &line, None, &old_layout, &new_layout, None)
            .unwrap();
        #[rustfmt::skip]
        assert_eq!(
            "\r\u{1b}[K> aaaaaaaaaaaaaaaaaaaaaaaaaaaaaaaaaaaaaaaaaaaaaaaaaaaaaaaaaaaaaaaaaaaaaaaaaaaaaaa\r\u{1b}[1C",
            out.buffer
        );
    }
}<|MERGE_RESOLUTION|>--- conflicted
+++ resolved
@@ -6,16 +6,13 @@
 use std::os::unix::io::{AsRawFd, IntoRawFd, RawFd};
 use std::sync::atomic::{AtomicBool, Ordering};
 use std::sync::mpsc::{self, SyncSender};
-use std::sync::{self, Arc, Mutex};
+use std::sync::{Arc, Mutex};
 
 use log::{debug, warn};
 use nix::errno::Errno;
 use nix::poll::{self, PollFlags};
-<<<<<<< HEAD
+use nix::sys::select::{self, FdSet};
 #[cfg(not(test))]
-=======
-use nix::sys::select::{self, FdSet};
->>>>>>> 32933228
 use nix::sys::signal;
 use nix::sys::termios::{self, SetArg, SpecialCharacterIndices as SCI, Termios};
 use nix::unistd::{close, isatty, write};
@@ -206,16 +203,13 @@
 const RXVT_CTRL_SHIFT: char = '@';
 
 impl PosixRawReader {
-<<<<<<< HEAD
-    fn new(fd: RawFd, sigwinch: SigWinCh, config: &Config, key_map: PosixKeyMap) -> Self {
-=======
     fn new(
         fd: RawFd,
+        sigwinch: SigWinCh,
         config: &Config,
         key_map: PosixKeyMap,
         pipe_reader: Option<PipeReader>,
     ) -> Self {
->>>>>>> 32933228
         Self {
             tty_in: BufReader::with_capacity(1024, TtyIn { fd, sigwinch }),
             timeout_ms: config.keyseq_timeout(),
@@ -708,7 +702,9 @@
                 None,
                 None,
             ) {
-                if err != ::nix::errno::Errno::EINTR || SIGWINCH.load(Ordering::Relaxed) {
+                if err != ::nix::errno::Errno::EINTR
+                    || self.tty_in.get_ref().sigwinch.load(Ordering::Relaxed)
+                {
                     return Err(err.into());
                 } else {
                     continue;
@@ -1177,7 +1173,6 @@
                 signal_hook::flag::register(libc::SIGWINCH, flag).ok(),
             )
         }
-        use std::sync::Arc;
         type SigWinCh = Arc<AtomicBool>;
         fn new_sigwinch() -> SigWinCh {
             Arc::new(AtomicBool::new(false))
@@ -1207,17 +1202,14 @@
     tab_stop: usize,
     bell_style: BellStyle,
     enable_bracketed_paste: bool,
-<<<<<<< HEAD
-    sigwinch: SigWinCh,
-    #[cfg(feature = "signal-hook")]
-    sigwinch_id: Option<SigId>,
-=======
     raw_mode: Arc<AtomicBool>,
     // external print reader
     pipe_reader: Option<PipeReader>,
     // external print writer
     pipe_writer: Option<PipeWriter>,
->>>>>>> 32933228
+    sigwinch: SigWinCh,
+    #[cfg(feature = "signal-hook")]
+    sigwinch_id: Option<SigId>,
 }
 
 impl PosixTerminal {
@@ -1287,18 +1279,12 @@
             tab_stop,
             bell_style,
             enable_bracketed_paste,
-<<<<<<< HEAD
+            raw_mode: Arc::new(AtomicBool::new(false)),
+            pipe_reader: None,
+            pipe_writer: None,
             sigwinch,
             #[cfg(feature = "signal-hook")]
             sigwinch_id,
-=======
-            raw_mode: Arc::new(AtomicBool::new(false)),
-            pipe_reader: None,
-            pipe_writer: None,
-        };
-        if !term.unsupported && term.is_in_a_tty && term.is_out_a_tty {
-            install_sigwinch_handler();
->>>>>>> 32933228
         }
     }
 
@@ -1385,11 +1371,13 @@
 
     /// Create a RAW reader
     fn create_reader(&self, config: &Config, key_map: PosixKeyMap) -> PosixRawReader {
-<<<<<<< HEAD
-        PosixRawReader::new(self.tty_in, self.sigwinch.clone(), config, key_map)
-=======
-        PosixRawReader::new(self.tty_in, config, key_map, self.pipe_reader.clone())
->>>>>>> 32933228
+        PosixRawReader::new(
+            self.tty_in,
+            self.sigwinch.clone(),
+            config,
+            key_map,
+            self.pipe_reader.clone(),
+        )
     }
 
     fn create_writer(&self) -> PosixRenderer {
