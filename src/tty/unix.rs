--- conflicted
+++ resolved
@@ -1,16 +1,9 @@
 //! Unix specific definitions
 use std::cmp;
-<<<<<<< HEAD
-use std::fs::File;
+use std::collections::HashMap;
+use std::fs::{File, OpenOptions};
 use std::io::{self, ErrorKind, Read, Write};
-use std::os::unix::io::{AsRawFd, RawFd};
-=======
-use std::collections::HashMap;
-use std::fs::OpenOptions;
-use std::io::{self, ErrorKind, Read};
 use std::os::unix::io::{AsRawFd, IntoRawFd, RawFd};
-use std::sync;
->>>>>>> fff3496a
 use std::sync::atomic::{AtomicBool, Ordering};
 use std::sync::mpsc::{self, SyncSender};
 use std::sync::{self, Arc, Mutex};
@@ -26,13 +19,8 @@
 use unicode_segmentation::UnicodeSegmentation;
 use utf8parse::{Parser, Receiver};
 
-<<<<<<< HEAD
 use super::{width, Event, RawMode, RawReader, Renderer, Term};
-use crate::config::{BellStyle, ColorMode, Config, OutputStreamType};
-=======
-use super::{width, RawMode, RawReader, Renderer, Term};
 use crate::config::{Behavior, BellStyle, ColorMode, Config};
->>>>>>> fff3496a
 use crate::highlight::Highlighter;
 use crate::keys::{KeyCode as K, KeyEvent, KeyEvent as E, Modifiers as M};
 use crate::layout::{Layout, Position};
@@ -108,13 +96,9 @@
 #[must_use = "You must restore default mode (disable_raw_mode)"]
 pub struct PosixMode {
     termios: termios::Termios,
-<<<<<<< HEAD
-    out: Option<OutputStreamType>,
-    raw_mode: Arc<AtomicBool>,
-=======
     tty_in: RawFd,
     tty_out: Option<RawFd>,
->>>>>>> fff3496a
+    raw_mode: Arc<AtomicBool>,
 }
 
 #[cfg(not(test))]
@@ -218,11 +202,12 @@
 const RXVT_CTRL_SHIFT: char = '@';
 
 impl PosixRawReader {
-<<<<<<< HEAD
-    fn new(config: &Config, key_map: PosixKeyMap, pipe_reader: Option<PipeReader>) -> Self {
-=======
-    fn new(fd: RawFd, config: &Config, key_map: PosixKeyMap) -> Self {
->>>>>>> fff3496a
+    fn new(
+        fd: RawFd,
+        config: &Config,
+        key_map: PosixKeyMap,
+        pipe_reader: Option<PipeReader>,
+    ) -> Self {
         Self {
             tty_in: BufReader::with_capacity(1024, TtyIn { fd }),
             timeout_ms: config.keyseq_timeout(),
@@ -699,10 +684,11 @@
     }
 
     fn select(&mut self, single_esc_abort: bool) -> Result<Event> {
+        let tty_in = self.as_raw_fd();
         loop {
             let mut readfds = self.fds;
             readfds.clear();
-            readfds.insert(STDIN_FILENO);
+            readfds.insert(tty_in);
             readfds.insert(
                 self.pipe_reader
                     .as_ref()
@@ -725,7 +711,7 @@
                     continue;
                 }
             };
-            if readfds.contains(STDIN_FILENO) {
+            if readfds.contains(tty_in) {
                 // prefer user input over external print
                 return self.next_key(single_esc_abort).map(Event::KeyPress);
             } else {
@@ -1038,7 +1024,8 @@
     fn clear_rows(&mut self, layout: &Layout) -> Result<()> {
         self.buffer.clear();
         self.clear_old_rows(layout);
-        self.write_and_flush(self.buffer.as_bytes())
+        write_all(self.out, self.buffer.as_str())?;
+        Ok(())
     }
 
     /// Check if a SIGWINCH signal has been received
@@ -1317,30 +1304,17 @@
         Ok((
             PosixMode {
                 termios: original_mode,
-<<<<<<< HEAD
-                out,
-                raw_mode: self.raw_mode.clone(),
-=======
                 tty_in: self.tty_in,
                 tty_out: out,
->>>>>>> fff3496a
+                raw_mode: self.raw_mode.clone(),
             },
             key_map,
         ))
     }
 
     /// Create a RAW reader
-<<<<<<< HEAD
-    fn create_reader(&self, config: &Config, key_map: PosixKeyMap) -> Result<PosixRawReader> {
-        Ok(PosixRawReader::new(
-            config,
-            key_map,
-            self.pipe_reader.clone(),
-        ))
-=======
     fn create_reader(&self, config: &Config, key_map: PosixKeyMap) -> PosixRawReader {
-        PosixRawReader::new(self.tty_in, config, key_map)
->>>>>>> fff3496a
+        PosixRawReader::new(self.tty_in, config, key_map, self.pipe_reader.clone())
     }
 
     fn create_writer(&self) -> PosixRenderer {
@@ -1352,16 +1326,20 @@
         )
     }
 
-<<<<<<< HEAD
+    fn writeln(&self) -> Result<()> {
+        write_all(self.tty_out, "\n")?;
+        Ok(())
+    }
+
     fn create_external_printer(&mut self) -> Result<ExternalPrinter> {
         if let Some(ref writer) = self.pipe_writer {
             return Ok(ExternalPrinter {
                 writer: writer.clone(),
                 raw_mode: self.raw_mode.clone(),
-                target: self.stream_type,
+                tty_out: self.tty_out,
             });
         }
-        if self.unsupported || !self.is_stdin_tty() || !self.is_output_tty() {
+        if self.unsupported || !self.is_input_tty() || !self.is_output_tty() {
             return Err(nix::Error::ENOTTY.into());
         }
         use nix::unistd::pipe;
@@ -1378,8 +1356,18 @@
         Ok(ExternalPrinter {
             writer,
             raw_mode: self.raw_mode.clone(),
-            target: self.stream_type,
+            tty_out: self.tty_out,
         })
+    }
+}
+
+#[allow(unused_must_use)]
+impl Drop for PosixTerminal {
+    fn drop(&mut self) {
+        if self.close_on_drop {
+            close(self.tty_in);
+            debug_assert_eq!(self.tty_in, self.tty_out);
+        }
     }
 }
 
@@ -1387,43 +1375,25 @@
 pub struct ExternalPrinter {
     writer: PipeWriter,
     raw_mode: Arc<AtomicBool>,
-    target: OutputStreamType,
+    tty_out: RawFd,
 }
 
 impl super::ExternalPrinter for ExternalPrinter {
     fn print(&mut self, msg: String) -> Result<()> {
         // write directly to stdout/stderr while not in raw mode
         if !self.raw_mode.load(Ordering::SeqCst) {
-            match self.target {
-                OutputStreamType::Stderr => io::stderr().write_all(msg.as_bytes()),
-                OutputStreamType::Stdout => io::stdout().write_all(msg.as_bytes()),
-            }
+            write_all(self.tty_out, msg.as_str())?;
         } else if let Ok(mut writer) = self.writer.0.lock() {
             self.writer
                 .1
                 .send(msg)
                 .map_err(|_| io::Error::from(ErrorKind::Other))?; // FIXME
             writer.write_all(&[b'm'])?;
-            writer.flush()
+            writer.flush()?;
         } else {
-            Err(io::Error::from(ErrorKind::Other)) // FIXME
-        }
-        .map_err(error::ReadlineError::from)
-=======
-    fn writeln(&self) -> Result<()> {
-        write_all(self.tty_out, "\n")?;
+            return Err(io::Error::from(ErrorKind::Other).into()); // FIXME
+        }
         Ok(())
-    }
-}
-
-#[allow(unused_must_use)]
-impl Drop for PosixTerminal {
-    fn drop(&mut self) {
-        if self.close_on_drop {
-            close(self.tty_in);
-            debug_assert_eq!(self.tty_in, self.tty_out);
-        }
->>>>>>> fff3496a
     }
 }
 
