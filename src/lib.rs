//! Readline for Rust
//!
//! This implementation is based on [Antirez's
//! Linenoise](https://github.com/antirez/linenoise)
//!
//! # Example
//!
//! Usage
//!
//! ```
//! let mut rl = rustyline::Editor::<()>::new();
//! let readline = rl.readline(">> ");
//! match readline {
//!     Ok(line) => println!("Line: {:?}", line),
//!     Err(_) => println!("No input"),
//! }
//! ```
#![warn(missing_docs)]

mod binding;
mod command;
pub mod completion;
pub mod config;
mod edit;
pub mod error;
pub mod highlight;
pub mod hint;
pub mod history;
mod keymap;
mod keys;
mod kill_ring;
mod layout;
pub mod line_buffer;
mod tty;
mod undo;
pub mod validate;

use std::fmt;
use std::io::{self, BufRead, Write};
use std::path::Path;
use std::result;
use std::sync::{Arc, Mutex};

use log::debug;
use radix_trie::Trie;
use unicode_width::UnicodeWidthStr;

use crate::tty::{RawMode, Renderer, Term, Terminal};

pub use crate::binding::{ConditionalEventHandler, Event, EventContext, EventHandler};
use crate::completion::{longest_common_prefix, Candidate, Completer};
pub use crate::config::{Behavior, ColorMode, CompletionType, Config, EditMode, HistoryDuplicates};
use crate::edit::State;
use crate::highlight::Highlighter;
use crate::hint::Hinter;
use crate::history::{History, SearchDirection};
pub use crate::keymap::{Anchor, At, CharSearch, Cmd, InputMode, Movement, RepeatCount, Word};
use crate::keymap::{InputState, Refresher};
pub use crate::keys::{KeyCode, KeyEvent, Modifiers};
use crate::kill_ring::KillRing;
pub use crate::tty::ExternalPrinter;
use crate::validate::Validator;

/// The error type for I/O and Linux Syscalls (Errno)
pub type Result<T> = result::Result<T, error::ReadlineError>;

/// Completes the line/word
fn complete_line<H: Helper>(
    rdr: &mut <Terminal as Term>::Reader,
    s: &mut State<'_, '_, H>,
    input_state: &mut InputState,
    config: &Config,
) -> Result<Option<Cmd>> {
    #[cfg(all(unix, feature = "with-fuzzy"))]
    use skim::prelude::{
        unbounded, Skim, SkimItem, SkimItemReceiver, SkimItemSender, SkimOptionsBuilder,
    };

    let completer = s.helper.unwrap();
    // get a list of completions
    let (start, candidates) = completer.complete(&s.line, s.line.pos(), &s.ctx)?;
    // if no completions, we are done
    if candidates.is_empty() {
        s.out.beep()?;
        Ok(None)
    } else if CompletionType::Circular == config.completion_type() {
        let mark = s.changes.borrow_mut().begin();
        // Save the current edited line before overwriting it
        let backup = s.line.as_str().to_owned();
        let backup_pos = s.line.pos();
        let mut cmd;
        let mut i = 0;
        loop {
            // Show completion or original buffer
            if i < candidates.len() {
                let candidate = candidates[i].replacement();
                // TODO we can't highlight the line buffer directly
                /*let candidate = if let Some(highlighter) = s.highlighter {
                    highlighter.highlight_candidate(candidate, CompletionType::Circular)
                } else {
                    Borrowed(candidate)
                };*/
                completer.update(&mut s.line, start, candidate);
            } else {
                // Restore current edited line
                s.line.update(&backup, backup_pos);
            }
            s.refresh_line()?;

            cmd = s.next_cmd(input_state, rdr, true, true)?;
            match cmd {
                Cmd::Complete => {
                    i = (i + 1) % (candidates.len() + 1); // Circular
                    if i == candidates.len() {
                        s.out.beep()?;
                    }
                }
                Cmd::CompleteBackward => {
                    if i == 0 {
                        i = candidates.len(); // Circular
                        s.out.beep()?;
                    } else {
                        i = (i - 1) % (candidates.len() + 1); // Circular
                    }
                }
                Cmd::Abort => {
                    // Re-show original buffer
                    if i < candidates.len() {
                        s.line.update(&backup, backup_pos);
                        s.refresh_line()?;
                    }
                    s.changes.borrow_mut().truncate(mark);
                    return Ok(None);
                }
                _ => {
                    s.changes.borrow_mut().end();
                    break;
                }
            }
        }
        Ok(Some(cmd))
    } else if CompletionType::List == config.completion_type() {
        if let Some(lcp) = longest_common_prefix(&candidates) {
            // if we can extend the item, extend it
            if lcp.len() > s.line.pos() - start {
                completer.update(&mut s.line, start, lcp);
                s.refresh_line()?;
            }
        }
        // beep if ambiguous
        if candidates.len() > 1 {
            s.out.beep()?;
        } else {
            return Ok(None);
        }
        // we can't complete any further, wait for second tab
        let mut cmd = s.next_cmd(input_state, rdr, true, true)?;
        // if any character other than tab, pass it to the main loop
        if cmd != Cmd::Complete {
            return Ok(Some(cmd));
        }
        // move cursor to EOL to avoid overwriting the command line
        let save_pos = s.line.pos();
        s.edit_move_end()?;
        s.line.set_pos(save_pos);
        // we got a second tab, maybe show list of possible completions
        let show_completions = if candidates.len() > config.completion_prompt_limit() {
            let msg = format!("\nDisplay all {} possibilities? (y or n)", candidates.len());
            s.out.write_and_flush(msg.as_str())?;
            s.layout.end.row += 1;
            while cmd != Cmd::SelfInsert(1, 'y')
                && cmd != Cmd::SelfInsert(1, 'Y')
                && cmd != Cmd::SelfInsert(1, 'n')
                && cmd != Cmd::SelfInsert(1, 'N')
                && cmd != Cmd::Kill(Movement::BackwardChar(1))
            {
                cmd = s.next_cmd(input_state, rdr, false, true)?;
            }
            matches!(cmd, Cmd::SelfInsert(1, 'y' | 'Y'))
        } else {
            true
        };
        if show_completions {
            page_completions(rdr, s, input_state, &candidates)
        } else {
            s.refresh_line()?;
            Ok(None)
        }
    } else {
        // if fuzzy feature is enabled and on unix based systems check for the
        // corresponding completion_type
        #[cfg(all(unix, feature = "with-fuzzy"))]
        {
            use std::borrow::Cow;
            if CompletionType::Fuzzy == config.completion_type() {
                struct Candidate {
                    index: usize,
                    text: String,
                }
                impl SkimItem for Candidate {
                    fn text(&self) -> Cow<str> {
                        Cow::Borrowed(&self.text)
                    }
                }

                let (tx_item, rx_item): (SkimItemSender, SkimItemReceiver) = unbounded();

                candidates
                    .iter()
                    .enumerate()
                    .map(|(i, c)| Candidate {
                        index: i,
                        text: c.display().to_owned(),
                    })
                    .for_each(|c| {
                        let _ = tx_item.send(Arc::new(c));
                    });
                drop(tx_item); // so that skim could know when to stop waiting for more items.

                // setup skim and run with input options
                // will display UI for fuzzy search and return selected results
                // by default skim multi select is off so only expect one selection

                let options = SkimOptionsBuilder::default()
                    .height(Some("20%"))
                    .prompt(Some("? "))
                    .reverse(true)
                    .build()
                    .unwrap();

                let selected_items = Skim::run_with(&options, Some(rx_item))
                    .map(|out| out.selected_items)
                    .unwrap_or_else(Vec::new);

                // match the first (and only) returned option with the candidate and update the
                // line otherwise only refresh line to clear the skim UI changes
                if let Some(item) = selected_items.first() {
                    let item: &Candidate = (*item).as_any() // cast to Any
                        .downcast_ref::<Candidate>() // downcast to concrete type
                        .expect("something wrong with downcast");
                    if let Some(candidate) = candidates.get(item.index) {
                        completer.update(&mut s.line, start, candidate.replacement());
                    }
                }
                s.refresh_line()?;
            }
        };
        Ok(None)
    }
}

/// Completes the current hint
fn complete_hint_line<H: Helper>(s: &mut State<'_, '_, H>) -> Result<()> {
    let hint = match s.hint.as_ref() {
        Some(hint) => hint,
        None => return Ok(()),
    };
    s.line.move_end();
    if let Some(text) = hint.completion() {
        if s.line.yank(text, 1).is_none() {
            s.out.beep()?;
        }
    } else {
        s.out.beep()?;
    }
    s.refresh_line()
}

fn page_completions<C: Candidate, H: Helper>(
    rdr: &mut <Terminal as Term>::Reader,
    s: &mut State<'_, '_, H>,
    input_state: &mut InputState,
    candidates: &[C],
) -> Result<Option<Cmd>> {
    use std::cmp;

    let min_col_pad = 2;
    let cols = s.out.get_columns();
    let max_width = cmp::min(
        cols,
        candidates
            .iter()
            .map(|s| s.display().width())
            .max()
            .unwrap()
            + min_col_pad,
    );
    let num_cols = cols / max_width;

    let mut pause_row = s.out.get_rows() - 1;
    let num_rows = (candidates.len() + num_cols - 1) / num_cols;
    let mut ab = String::new();
    for row in 0..num_rows {
        if row == pause_row {
            s.out.write_and_flush("\n--More--")?;
            let mut cmd = Cmd::Noop;
            while cmd != Cmd::SelfInsert(1, 'y')
                && cmd != Cmd::SelfInsert(1, 'Y')
                && cmd != Cmd::SelfInsert(1, 'n')
                && cmd != Cmd::SelfInsert(1, 'N')
                && cmd != Cmd::SelfInsert(1, 'q')
                && cmd != Cmd::SelfInsert(1, 'Q')
                && cmd != Cmd::SelfInsert(1, ' ')
                && cmd != Cmd::Kill(Movement::BackwardChar(1))
                && cmd != Cmd::AcceptLine
                && cmd != Cmd::Newline
                && !matches!(cmd, Cmd::AcceptOrInsertLine { .. })
            {
                cmd = s.next_cmd(input_state, rdr, false, true)?;
            }
            match cmd {
                Cmd::SelfInsert(1, 'y' | 'Y' | ' ') => {
                    pause_row += s.out.get_rows() - 1;
                }
                Cmd::AcceptLine | Cmd::Newline | Cmd::AcceptOrInsertLine { .. } => {
                    pause_row += 1;
                }
                _ => break,
            }
        }
        s.out.write_and_flush("\n")?;
        ab.clear();
        for col in 0..num_cols {
            let i = (col * num_rows) + row;
            if i < candidates.len() {
                let candidate = &candidates[i].display();
                let width = candidate.width();
                if let Some(highlighter) = s.highlighter() {
                    ab.push_str(&highlighter.highlight_candidate(candidate, CompletionType::List));
                } else {
                    ab.push_str(candidate);
                }
                if ((col + 1) * num_rows) + row < candidates.len() {
                    for _ in width..max_width {
                        ab.push(' ');
                    }
                }
            }
        }
        s.out.write_and_flush(ab.as_str())?;
    }
    s.out.write_and_flush("\n")?;
    s.layout.end.row = 0; // dirty way to make clear_old_rows do nothing
    s.layout.cursor.row = 0;
    s.refresh_line()?;
    Ok(None)
}

/// Incremental search
fn reverse_incremental_search<H: Helper>(
    rdr: &mut <Terminal as Term>::Reader,
    s: &mut State<'_, '_, H>,
    input_state: &mut InputState,
    history: &History,
) -> Result<Option<Cmd>> {
    if history.is_empty() {
        return Ok(None);
    }
    let mark = s.changes.borrow_mut().begin();
    // Save the current edited line (and cursor position) before overwriting it
    let backup = s.line.as_str().to_owned();
    let backup_pos = s.line.pos();

    let mut search_buf = String::new();
    let mut history_idx = history.len() - 1;
    let mut direction = SearchDirection::Reverse;
    let mut success = true;

    let mut cmd;
    // Display the reverse-i-search prompt and process chars
    loop {
        let prompt = if success {
            format!("(reverse-i-search)`{}': ", search_buf)
        } else {
            format!("(failed reverse-i-search)`{}': ", search_buf)
        };
        s.refresh_prompt_and_line(&prompt)?;

        cmd = s.next_cmd(input_state, rdr, true, true)?;
        if let Cmd::SelfInsert(_, c) = cmd {
            search_buf.push(c);
        } else {
            match cmd {
                Cmd::Kill(Movement::BackwardChar(_)) => {
                    search_buf.pop();
                    continue;
                }
                Cmd::ReverseSearchHistory => {
                    direction = SearchDirection::Reverse;
                    if history_idx > 0 {
                        history_idx -= 1;
                    } else {
                        success = false;
                        continue;
                    }
                }
                Cmd::ForwardSearchHistory => {
                    direction = SearchDirection::Forward;
                    if history_idx < history.len() - 1 {
                        history_idx += 1;
                    } else {
                        success = false;
                        continue;
                    }
                }
                Cmd::Abort => {
                    // Restore current edited line (before search)
                    s.line.update(&backup, backup_pos);
                    s.refresh_line()?;
                    s.changes.borrow_mut().truncate(mark);
                    return Ok(None);
                }
                Cmd::Move(_) => {
                    s.refresh_line()?; // restore prompt
                    break;
                }
                _ => break,
            }
        }
        success = match history.search(&search_buf, history_idx, direction) {
            Some(sr) => {
                history_idx = sr.idx;
                s.line.update(sr.entry, sr.pos);
                true
            }
            _ => false,
        };
    }
    s.changes.borrow_mut().end();
    Ok(Some(cmd))
}

<<<<<<< HEAD
/// Handles reading and editing the readline buffer.
/// It will also handle special inputs in an appropriate fashion
/// (e.g., C-c will exit readline)
fn readline_edit<H: Helper>(
    prompt: &str,
    initial: Option<(&str, &str)>,
    editor: &mut Editor<H>,
    original_mode: &tty::Mode,
    term_key_map: tty::KeyMap,
) -> Result<String> {
    let mut stdout = editor.term.create_writer();

    editor.reset_kill_ring(); // TODO recreate a new kill ring vs Arc<Mutex<KillRing>>
    let ctx = Context::new(&editor.history);
    let mut s = State::new(&mut stdout, prompt, editor.helper.as_ref(), ctx);

    let mut input_state = InputState::new(&editor.config, Arc::clone(&editor.custom_bindings));

    s.line.set_delete_listener(editor.kill_ring.clone());
    s.line.set_change_listener(s.changes.clone());

    if let Some((left, right)) = initial {
        s.line
            .update((left.to_owned() + right).as_ref(), left.len());
    }

    let mut rdr = editor.term.create_reader(&editor.config, term_key_map);
    if editor.term.is_output_tty() && editor.config.check_cursor_position() {
        if let Err(e) = s.move_cursor_at_leftmost(&mut rdr) {
            if s.out.sigwinch() {
                s.out.update_size();
            } else {
                return Err(e);
            }
        }
    }
    s.refresh_line()?;

    loop {
        let mut cmd = s.next_cmd(&mut input_state, &mut rdr, false)?;

        if cmd.should_reset_kill_ring() {
            editor.reset_kill_ring();
        }

        // First trigger commands that need extra input

        if cmd == Cmd::Complete && s.helper.is_some() {
            let next = complete_line(&mut rdr, &mut s, &mut input_state, &editor.config)?;
            if let Some(next) = next {
                cmd = next;
            } else {
                continue;
            }
        }

        if cmd == Cmd::ReverseSearchHistory {
            // Search history backward
            let next =
                reverse_incremental_search(&mut rdr, &mut s, &mut input_state, &editor.history)?;
            if let Some(next) = next {
                cmd = next;
            } else {
                continue;
            }
        }

        #[cfg(unix)]
        if cmd == Cmd::Suspend {
            original_mode.disable_raw_mode()?;
            tty::suspend()?;
            let _ = editor.term.enable_raw_mode()?; // TODO original_mode may have changed
            if s.out.sigwinch() {
                s.out.update_size();
            }
            s.refresh_line()?;
            continue;
        }

        #[cfg(unix)]
        if cmd == Cmd::QuotedInsert {
            // Quoted insert
            use crate::tty::RawReader;
            let c = rdr.next_char()?;
            s.edit_insert(c, 1)?;
            continue;
        }

        #[cfg(windows)]
        if cmd == Cmd::PasteFromClipboard {
            use crate::tty::RawReader;
            let clipboard = rdr.read_pasted_text()?;
            s.edit_yank(&input_state, &clipboard[..], Anchor::Before, 1)?;
        }

        // Tiny test quirk
        #[cfg(test)]
        if matches!(
            cmd,
            Cmd::AcceptLine | Cmd::Newline | Cmd::AcceptOrInsertLine { .. }
        ) {
            editor.term.cursor = s.layout.cursor.col;
        }

        // Execute things can be done solely on a state object
        match command::execute(cmd, &mut s, &input_state, &editor.kill_ring, &editor.config)? {
            command::Status::Proceed => continue,
            command::Status::Submit => break,
        }
    }

    // Move to end, in case cursor was in the middle of the line, so that
    // next thing application prints goes after the input
    s.edit_move_buffer_end()?;

    if cfg!(windows) {
        let _ = original_mode; // silent warning
    }
    Ok(s.line.into_string())
}

=======
>>>>>>> 32933228
struct Guard<'m>(&'m tty::Mode);

#[allow(unused_must_use)]
impl Drop for Guard<'_> {
    fn drop(&mut self) {
        let Guard(mode) = *self;
        mode.disable_raw_mode();
    }
}

// Helper to handle backspace characters in a direct input
fn apply_backspace_direct(input: &str) -> String {
    // Setup the output buffer
    // No '\b' in the input in the common case, so set the capacity to the input
    // length
    let mut out = String::with_capacity(input.len());

    // Keep track of the size of each grapheme from the input
    // As many graphemes as input bytes in the common case
    let mut grapheme_sizes: Vec<u8> = Vec::with_capacity(input.len());

    for g in unicode_segmentation::UnicodeSegmentation::graphemes(input, true) {
        if g == "\u{0008}" {
            // backspace char
            if let Some(n) = grapheme_sizes.pop() {
                // Remove the last grapheme
                out.truncate(out.len() - n as usize);
            }
        } else {
            out.push_str(g);
            grapheme_sizes.push(g.len() as u8);
        }
    }

    out
}

fn readline_direct(
    mut reader: impl BufRead,
    mut writer: impl Write,
    validator: &Option<impl Validator>,
) -> Result<String> {
    let mut input = String::new();

    loop {
        if reader.read_line(&mut input)? == 0 {
            return Err(error::ReadlineError::Eof);
        }
        // Remove trailing newline
        let trailing_n = input.ends_with('\n');
        let trailing_r;

        if trailing_n {
            input.pop();
            trailing_r = input.ends_with('\r');
            if trailing_r {
                input.pop();
            }
        } else {
            trailing_r = false;
        }

        input = apply_backspace_direct(&input);

        match validator.as_ref() {
            None => return Ok(input),
            Some(v) => {
                let mut ctx = input.as_str();
                let mut ctx = validate::ValidationContext::new(&mut ctx);

                match v.validate(&mut ctx)? {
                    validate::ValidationResult::Valid(msg) => {
                        if let Some(msg) = msg {
                            writer.write_all(msg.as_bytes())?;
                        }
                        return Ok(input);
                    }
                    validate::ValidationResult::Invalid(Some(msg)) => {
                        writer.write_all(msg.as_bytes())?;
                    }
                    validate::ValidationResult::Incomplete => {
                        // Add newline and keep on taking input
                        if trailing_r {
                            input.push('\r');
                        }
                        if trailing_n {
                            input.push('\n');
                        }
                    }
                    _ => {}
                }
            }
        }
    }
}

/// Syntax specific helper.
///
/// TODO Tokenizer/parser used for both completion, suggestion, highlighting.
/// (parse current line once)
pub trait Helper
where
    Self: Completer + Hinter + Highlighter + Validator,
{
}

impl Helper for () {}

impl<'h, H: ?Sized + Helper> Helper for &'h H {}

/// Completion/suggestion context
pub struct Context<'h> {
    history: &'h History,
    history_index: usize,
}

impl<'h> Context<'h> {
    /// Constructor. Visible for testing.
    #[must_use]
    pub fn new(history: &'h History) -> Self {
        Context {
            history,
            history_index: history.len(),
        }
    }

    /// Return an immutable reference to the history object.
    #[must_use]
    pub fn history(&self) -> &History {
        self.history
    }

    /// The history index we are currently editing
    #[must_use]
    pub fn history_index(&self) -> usize {
        self.history_index
    }
}

/// Line editor
pub struct Editor<H: Helper> {
    term: Terminal,
    history: History,
    helper: Option<H>,
    kill_ring: Arc<Mutex<KillRing>>,
    config: Config,
    custom_bindings: Trie<Event, EventHandler>,
}

#[allow(clippy::new_without_default)]
impl<H: Helper> Editor<H> {
    /// Create an editor with the default configuration
    #[must_use]
    pub fn new() -> Self {
        Self::with_config(Config::default())
    }

    /// Create an editor with a specific configuration.
    #[must_use]
    pub fn with_config(config: Config) -> Self {
        let term = Terminal::new(
            config.color_mode(),
            config.behavior(),
            config.tab_stop(),
            config.bell_style(),
            config.enable_bracketed_paste(),
        );
        Self {
            term,
            history: History::with_config(config),
            helper: None,
            kill_ring: Arc::new(Mutex::new(KillRing::new(60))),
            config,
            custom_bindings: Trie::new(),
        }
    }

    /// This method will read a line from STDIN and will display a `prompt`.
    ///
    /// It uses terminal-style interaction if `stdin` is connected to a
    /// terminal.
    /// Otherwise (e.g., if `stdin` is a pipe or the terminal is not supported),
    /// it uses file-style interaction.
    pub fn readline(&mut self, prompt: &str) -> Result<String> {
        self.readline_with(prompt, None)
    }

    /// This function behaves in the exact same manner as `readline`, except
    /// that it pre-populates the input area.
    ///
    /// The text that resides in the input area is given as a 2-tuple.
    /// The string on the left of the tuple is what will appear to the left of
    /// the cursor and the string on the right is what will appear to the
    /// right of the cursor.
    pub fn readline_with_initial(&mut self, prompt: &str, initial: (&str, &str)) -> Result<String> {
        self.readline_with(prompt, Some(initial))
    }

    fn readline_with(&mut self, prompt: &str, initial: Option<(&str, &str)>) -> Result<String> {
        if self.term.is_unsupported() {
            debug!(target: "rustyline", "unsupported terminal");
            // Write prompt and flush it to stdout
            let mut stdout = io::stdout();
            stdout.write_all(prompt.as_bytes())?;
            stdout.flush()?;

            readline_direct(io::stdin().lock(), io::stderr(), &self.helper)
        } else if self.term.is_input_tty() {
            let (original_mode, term_key_map) = self.term.enable_raw_mode()?;
            let guard = Guard(&original_mode);
            let user_input = self.readline_edit(prompt, initial, &original_mode, term_key_map);
            if self.config.auto_add_history() {
                if let Ok(ref line) = user_input {
                    self.add_history_entry(line.as_str());
                }
            }
            drop(guard); // disable_raw_mode(original_mode)?;
            self.term.writeln()?;
            user_input
        } else {
            debug!(target: "rustyline", "stdin is not a tty");
            // Not a tty: read from file / pipe.
            readline_direct(io::stdin().lock(), io::stderr(), &self.helper)
        }
    }

    /// Handles reading and editing the readline buffer.
    /// It will also handle special inputs in an appropriate fashion
    /// (e.g., C-c will exit readline)
    fn readline_edit(
        &mut self,
        prompt: &str,
        initial: Option<(&str, &str)>,
        original_mode: &tty::Mode,
        term_key_map: tty::KeyMap,
    ) -> Result<String> {
        let mut stdout = self.term.create_writer();

        self.reset_kill_ring(); // TODO recreate a new kill ring vs Arc<Mutex<KillRing>>
        let ctx = Context::new(&self.history);
        let mut s = State::new(&mut stdout, prompt, self.helper.as_ref(), ctx);

        let mut input_state = InputState::new(&self.config, &self.custom_bindings);

        s.line.set_delete_listener(self.kill_ring.clone());
        s.line.set_change_listener(s.changes.clone());

        if let Some((left, right)) = initial {
            s.line
                .update((left.to_owned() + right).as_ref(), left.len());
        }

        let mut rdr = self.term.create_reader(&self.config, term_key_map);
        if self.term.is_output_tty() && self.config.check_cursor_position() {
            if let Err(e) = s.move_cursor_at_leftmost(&mut rdr) {
                if s.out.sigwinch() {
                    s.out.update_size();
                } else {
                    return Err(e);
                }
            }
        }
        s.refresh_line()?;

        loop {
            let mut cmd = s.next_cmd(&mut input_state, &mut rdr, false, false)?;

            if cmd.should_reset_kill_ring() {
                self.reset_kill_ring();
            }

            // First trigger commands that need extra input

            if cmd == Cmd::Complete && s.helper.is_some() {
                let next = complete_line(&mut rdr, &mut s, &mut input_state, &self.config)?;
                if let Some(next) = next {
                    cmd = next;
                } else {
                    continue;
                }
            }

            if cmd == Cmd::ReverseSearchHistory {
                // Search history backward
                let next =
                    reverse_incremental_search(&mut rdr, &mut s, &mut input_state, &self.history)?;
                if let Some(next) = next {
                    cmd = next;
                } else {
                    continue;
                }
            }

            #[cfg(unix)]
            if cmd == Cmd::Suspend {
                original_mode.disable_raw_mode()?;
                tty::suspend()?;
                let _ = self.term.enable_raw_mode()?; // TODO original_mode may have changed
                s.refresh_line()?;
                continue;
            }

            #[cfg(unix)]
            if cmd == Cmd::QuotedInsert {
                // Quoted insert
                use crate::tty::RawReader;
                let c = rdr.next_char()?;
                s.edit_insert(c, 1)?;
                continue;
            }

            #[cfg(windows)]
            if cmd == Cmd::PasteFromClipboard {
                use crate::tty::RawReader;
                let clipboard = rdr.read_pasted_text()?;
                s.edit_yank(&input_state, &clipboard[..], Anchor::Before, 1)?;
            }

            // Tiny test quirk
            #[cfg(test)]
            if matches!(
                cmd,
                Cmd::AcceptLine | Cmd::Newline | Cmd::AcceptOrInsertLine { .. }
            ) {
                self.term.cursor = s.layout.cursor.col;
            }

            // Execute things can be done solely on a state object
            match command::execute(cmd, &mut s, &input_state, &self.kill_ring, &self.config)? {
                command::Status::Proceed => continue,
                command::Status::Submit => break,
            }
        }

        // Move to end, in case cursor was in the middle of the line, so that
        // next thing application prints goes after the input
        s.edit_move_buffer_end()?;

        if cfg!(windows) {
            let _ = original_mode; // silent warning
        }
        Ok(s.line.into_string())
    }

    /// Load the history from the specified file.
    pub fn load_history<P: AsRef<Path> + ?Sized>(&mut self, path: &P) -> Result<()> {
        self.history.load(path)
    }

    /// Save the history in the specified file.
    pub fn save_history<P: AsRef<Path> + ?Sized>(&mut self, path: &P) -> Result<()> {
        self.history.save(path)
    }

    /// Append new entries in the specified file.
    pub fn append_history<P: AsRef<Path> + ?Sized>(&mut self, path: &P) -> Result<()> {
        self.history.append(path)
    }

    /// Add a new entry in the history.
    pub fn add_history_entry<S: AsRef<str> + Into<String>>(&mut self, line: S) -> bool {
        self.history.add(line)
    }

    /// Clear history.
    pub fn clear_history(&mut self) {
        self.history.clear();
    }

    /// Return a mutable reference to the history object.
    pub fn history_mut(&mut self) -> &mut History {
        &mut self.history
    }

    /// Return an immutable reference to the history object.
    pub fn history(&self) -> &History {
        &self.history
    }

    /// Register a callback function to be called for tab-completion
    /// or to show hints to the user at the right of the prompt.
    pub fn set_helper(&mut self, helper: Option<H>) {
        self.helper = helper;
    }

    /// Return a mutable reference to the helper.
    pub fn helper_mut(&mut self) -> Option<&mut H> {
        self.helper.as_mut()
    }

    /// Return an immutable reference to the helper.
    pub fn helper(&self) -> Option<&H> {
        self.helper.as_ref()
    }

    /// Bind a sequence to a command.
    pub fn bind_sequence<E: Into<Event>, R: Into<EventHandler>>(
        &mut self,
        key_seq: E,
        handler: R,
    ) -> Option<EventHandler> {
        self.custom_bindings
            .insert(Event::normalize(key_seq.into()), handler.into())
    }

    /// Remove a binding for the given sequence.
    pub fn unbind_sequence<E: Into<Event>>(&mut self, key_seq: E) -> Option<EventHandler> {
        self.custom_bindings
            .remove(&Event::normalize(key_seq.into()))
    }

    /// Returns an iterator over edited lines
    /// ```
    /// let mut rl = rustyline::Editor::<()>::new();
    /// for readline in rl.iter("> ") {
    ///     match readline {
    ///         Ok(line) => {
    ///             println!("Line: {}", line);
    ///         }
    ///         Err(err) => {
    ///             println!("Error: {:?}", err);
    ///             break;
    ///         }
    ///     }
    /// }
    /// ```
    pub fn iter<'a>(&'a mut self, prompt: &'a str) -> impl Iterator<Item = Result<String>> + 'a {
        Iter {
            editor: self,
            prompt,
        }
    }

    fn reset_kill_ring(&self) {
        let mut kill_ring = self.kill_ring.lock().unwrap();
        kill_ring.reset();
    }

    /// If output stream is a tty, this function returns its width and height as
    /// a number of characters.
    pub fn dimensions(&mut self) -> Option<(usize, usize)> {
        if self.term.is_output_tty() {
            let out = self.term.create_writer();
            Some((out.get_columns(), out.get_rows()))
        } else {
            None
        }
    }

    /// Create an external printer
    pub fn create_external_printer(&mut self) -> Result<<Terminal as Term>::ExternalPrinter> {
        self.term.create_external_printer()
    }
}

impl<H: Helper> config::Configurer for Editor<H> {
    fn config_mut(&mut self) -> &mut Config {
        &mut self.config
    }

    fn set_max_history_size(&mut self, max_size: usize) {
        self.config_mut().set_max_history_size(max_size);
        self.history.set_max_len(max_size);
    }

    fn set_history_ignore_dups(&mut self, yes: bool) {
        self.config_mut().set_history_ignore_dups(yes);
        self.history.ignore_dups = yes;
    }

    fn set_history_ignore_space(&mut self, yes: bool) {
        self.config_mut().set_history_ignore_space(yes);
        self.history.ignore_space = yes;
    }

    fn set_color_mode(&mut self, color_mode: ColorMode) {
        self.config_mut().set_color_mode(color_mode);
        self.term.color_mode = color_mode;
    }
}

impl<H: Helper> fmt::Debug for Editor<H> {
    fn fmt(&self, f: &mut fmt::Formatter<'_>) -> fmt::Result {
        f.debug_struct("Editor")
            .field("term", &self.term)
            .field("config", &self.config)
            .finish()
    }
}

struct Iter<'a, H: Helper> {
    editor: &'a mut Editor<H>,
    prompt: &'a str,
}

impl<'a, H: Helper> Iterator for Iter<'a, H> {
    type Item = Result<String>;

    fn next(&mut self) -> Option<Result<String>> {
        let readline = self.editor.readline(self.prompt);
        match readline {
            Ok(l) => Some(Ok(l)),
            Err(error::ReadlineError::Eof) => None,
            e @ Err(_) => Some(e),
        }
    }
}

#[cfg(test)]
#[macro_use]
extern crate assert_matches;
#[cfg(test)]
mod test;

#[cfg(doctest)]
doc_comment::doctest!("../README.md");<|MERGE_RESOLUTION|>--- conflicted
+++ resolved
@@ -430,130 +430,6 @@
     Ok(Some(cmd))
 }
 
-<<<<<<< HEAD
-/// Handles reading and editing the readline buffer.
-/// It will also handle special inputs in an appropriate fashion
-/// (e.g., C-c will exit readline)
-fn readline_edit<H: Helper>(
-    prompt: &str,
-    initial: Option<(&str, &str)>,
-    editor: &mut Editor<H>,
-    original_mode: &tty::Mode,
-    term_key_map: tty::KeyMap,
-) -> Result<String> {
-    let mut stdout = editor.term.create_writer();
-
-    editor.reset_kill_ring(); // TODO recreate a new kill ring vs Arc<Mutex<KillRing>>
-    let ctx = Context::new(&editor.history);
-    let mut s = State::new(&mut stdout, prompt, editor.helper.as_ref(), ctx);
-
-    let mut input_state = InputState::new(&editor.config, Arc::clone(&editor.custom_bindings));
-
-    s.line.set_delete_listener(editor.kill_ring.clone());
-    s.line.set_change_listener(s.changes.clone());
-
-    if let Some((left, right)) = initial {
-        s.line
-            .update((left.to_owned() + right).as_ref(), left.len());
-    }
-
-    let mut rdr = editor.term.create_reader(&editor.config, term_key_map);
-    if editor.term.is_output_tty() && editor.config.check_cursor_position() {
-        if let Err(e) = s.move_cursor_at_leftmost(&mut rdr) {
-            if s.out.sigwinch() {
-                s.out.update_size();
-            } else {
-                return Err(e);
-            }
-        }
-    }
-    s.refresh_line()?;
-
-    loop {
-        let mut cmd = s.next_cmd(&mut input_state, &mut rdr, false)?;
-
-        if cmd.should_reset_kill_ring() {
-            editor.reset_kill_ring();
-        }
-
-        // First trigger commands that need extra input
-
-        if cmd == Cmd::Complete && s.helper.is_some() {
-            let next = complete_line(&mut rdr, &mut s, &mut input_state, &editor.config)?;
-            if let Some(next) = next {
-                cmd = next;
-            } else {
-                continue;
-            }
-        }
-
-        if cmd == Cmd::ReverseSearchHistory {
-            // Search history backward
-            let next =
-                reverse_incremental_search(&mut rdr, &mut s, &mut input_state, &editor.history)?;
-            if let Some(next) = next {
-                cmd = next;
-            } else {
-                continue;
-            }
-        }
-
-        #[cfg(unix)]
-        if cmd == Cmd::Suspend {
-            original_mode.disable_raw_mode()?;
-            tty::suspend()?;
-            let _ = editor.term.enable_raw_mode()?; // TODO original_mode may have changed
-            if s.out.sigwinch() {
-                s.out.update_size();
-            }
-            s.refresh_line()?;
-            continue;
-        }
-
-        #[cfg(unix)]
-        if cmd == Cmd::QuotedInsert {
-            // Quoted insert
-            use crate::tty::RawReader;
-            let c = rdr.next_char()?;
-            s.edit_insert(c, 1)?;
-            continue;
-        }
-
-        #[cfg(windows)]
-        if cmd == Cmd::PasteFromClipboard {
-            use crate::tty::RawReader;
-            let clipboard = rdr.read_pasted_text()?;
-            s.edit_yank(&input_state, &clipboard[..], Anchor::Before, 1)?;
-        }
-
-        // Tiny test quirk
-        #[cfg(test)]
-        if matches!(
-            cmd,
-            Cmd::AcceptLine | Cmd::Newline | Cmd::AcceptOrInsertLine { .. }
-        ) {
-            editor.term.cursor = s.layout.cursor.col;
-        }
-
-        // Execute things can be done solely on a state object
-        match command::execute(cmd, &mut s, &input_state, &editor.kill_ring, &editor.config)? {
-            command::Status::Proceed => continue,
-            command::Status::Submit => break,
-        }
-    }
-
-    // Move to end, in case cursor was in the middle of the line, so that
-    // next thing application prints goes after the input
-    s.edit_move_buffer_end()?;
-
-    if cfg!(windows) {
-        let _ = original_mode; // silent warning
-    }
-    Ok(s.line.into_string())
-}
-
-=======
->>>>>>> 32933228
 struct Guard<'m>(&'m tty::Mode);
 
 #[allow(unused_must_use)]
@@ -852,6 +728,9 @@
                 original_mode.disable_raw_mode()?;
                 tty::suspend()?;
                 let _ = self.term.enable_raw_mode()?; // TODO original_mode may have changed
+                if s.out.sigwinch() {
+                    s.out.update_size();
+                }
                 s.refresh_line()?;
                 continue;
             }
