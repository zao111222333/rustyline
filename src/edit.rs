//! Command processor

use log::debug;
use std::cell::RefCell;
use std::fmt;
use std::rc::Rc;
use unicode_segmentation::UnicodeSegmentation;
use unicode_width::UnicodeWidthChar;

use super::{Context, Helper, Result};
use crate::highlight::Highlighter;
use crate::hint::Hint;
use crate::history::SearchDirection;
use crate::keymap::{Anchor, At, CharSearch, Cmd, Movement, RepeatCount, Word};
use crate::keymap::{InputState, Invoke, Refresher};
use crate::layout::{Layout, Position};
use crate::line_buffer::{LineBuffer, WordAction, MAX_LINE};
use crate::tty::{Renderer, Term, Terminal};
use crate::undo::Changeset;
use crate::validate::{ValidationContext, ValidationResult};

/// Represent the state during line editing.
/// Implement rendering.
pub struct State<'out, 'prompt, H: Helper> {
    pub out: &'out mut <Terminal as Term>::Writer,
    prompt: &'prompt str,  // Prompt to display (rl_prompt)
    prompt_size: Position, // Prompt Unicode/visible width and height
    pub line: LineBuffer,  // Edited line buffer
    pub layout: Layout,
    saved_line_for_history: LineBuffer, // Current edited line before history browsing
    byte_buffer: [u8; 4],
    pub changes: Rc<RefCell<Changeset>>, // changes to line, for undo/redo
    pub helper: Option<&'out H>,
    pub ctx: Context<'out>,          // Give access to history for `hinter`
    pub hint: Option<Box<dyn Hint>>, // last hint displayed
    highlight_char: bool,            // `true` if a char has been highlighted
}

enum Info<'m> {
    NoHint,
    Hint,
    Msg(Option<&'m str>),
}

impl<'out, 'prompt, H: Helper> State<'out, 'prompt, H> {
    pub fn new(
        out: &'out mut <Terminal as Term>::Writer,
        prompt: &'prompt str,
        helper: Option<&'out H>,
        ctx: Context<'out>,
    ) -> State<'out, 'prompt, H> {
        let prompt_size = out.calculate_position(prompt, Position::default());
        State {
            out,
            prompt,
            prompt_size,
            line: LineBuffer::with_capacity(MAX_LINE).can_growth(true),
            layout: Layout::default(),
            saved_line_for_history: LineBuffer::with_capacity(MAX_LINE).can_growth(true),
            byte_buffer: [0; 4],
            changes: Rc::new(RefCell::new(Changeset::new())),
            helper,
            ctx,
            hint: None,
            highlight_char: false,
        }
    }

    pub fn highlighter(&self) -> Option<&dyn Highlighter> {
        if self.out.colors_enabled() {
            self.helper.map(|h| h as &dyn Highlighter)
        } else {
            None
        }
    }

    pub fn next_cmd(
        &mut self,
        input_state: &mut InputState,
        rdr: &mut <Terminal as Term>::Reader,
        single_esc_abort: bool,
        ignore_external_print: bool,
    ) -> Result<Cmd> {
        loop {
            let rc = input_state.next_cmd(rdr, self, single_esc_abort, ignore_external_print);
            if rc.is_err() && self.out.sigwinch() {
                self.out.update_size();
                self.prompt_size = self
                    .out
                    .calculate_position(self.prompt, Position::default());
                self.refresh_line()?;
                continue;
            }
            if let Ok(Cmd::Replace(..)) = rc {
                self.changes.borrow_mut().begin();
            }
            return rc;
        }
    }

    pub fn backup(&mut self) {
        self.saved_line_for_history
            .update(self.line.as_str(), self.line.pos());
    }

    pub fn restore(&mut self) {
        self.line.update(
            self.saved_line_for_history.as_str(),
            self.saved_line_for_history.pos(),
        );
    }

    pub fn move_cursor(&mut self) -> Result<()> {
        // calculate the desired position of the cursor
        let cursor = self
            .out
            .calculate_position(&self.line[..self.line.pos()], self.prompt_size);
        if self.layout.cursor == cursor {
            return Ok(());
        }
        if self.highlight_char() {
            let prompt_size = self.prompt_size;
            self.refresh(self.prompt, prompt_size, true, Info::NoHint)?;
        } else {
            self.out.move_cursor(self.layout.cursor, cursor)?;
            self.layout.prompt_size = self.prompt_size;
            self.layout.cursor = cursor;
            debug_assert!(self.layout.prompt_size <= self.layout.cursor);
            debug_assert!(self.layout.cursor <= self.layout.end);
        }
        Ok(())
    }

    pub fn move_cursor_to_end(&mut self) -> Result<()> {
        if self.layout.cursor == self.layout.end {
            return Ok(());
        }
        self.out.move_cursor(self.layout.cursor, self.layout.end)?;
        self.layout.cursor = self.layout.end;
        Ok(())
    }

    pub fn move_cursor_at_leftmost(&mut self, rdr: &mut <Terminal as Term>::Reader) -> Result<()> {
        self.out.move_cursor_at_leftmost(rdr)
    }

    fn refresh(
        &mut self,
        prompt: &str,
        prompt_size: Position,
        default_prompt: bool,
        info: Info<'_>,
    ) -> Result<()> {
        let info = match info {
            Info::NoHint => None,
            Info::Hint => self.hint.as_ref().map(|h| h.display()),
            Info::Msg(msg) => msg,
        };
        let highlighter = if self.out.colors_enabled() {
            self.helper.map(|h| h as &dyn Highlighter)
        } else {
            None
        };

        let new_layout = self
            .out
            .compute_layout(prompt_size, default_prompt, &self.line, info);

        debug!(target: "rustyline", "old layout: {:?}", self.layout);
        debug!(target: "rustyline", "new layout: {:?}", new_layout);
        self.out.refresh_line(
            prompt,
            &self.line,
            info,
            &self.layout,
            &new_layout,
            highlighter,
        )?;
        self.layout = new_layout;

        Ok(())
    }

    pub fn hint(&mut self) {
        if let Some(hinter) = self.helper {
            let hint = hinter.hint(self.line.as_str(), self.line.pos(), &self.ctx);
            self.hint = match hint {
                Some(val) if !val.display().is_empty() => Some(Box::new(val) as Box<dyn Hint>),
                _ => None,
            };
        } else {
            self.hint = None;
        }
    }

    fn highlight_char(&mut self) -> bool {
        if let Some(highlighter) = self.highlighter() {
            let highlight_char = highlighter.highlight_char(&self.line, self.line.pos());
            if highlight_char {
                self.highlight_char = true;
                true
            } else if self.highlight_char {
                // previously highlighted => force a full refresh
                self.highlight_char = false;
                true
            } else {
                false
            }
        } else {
            false
        }
    }

    pub fn is_default_prompt(&self) -> bool {
        self.layout.default_prompt
    }

    pub fn validate(&mut self) -> Result<ValidationResult> {
        if let Some(validator) = self.helper {
            self.changes.borrow_mut().begin();
            let result = validator.validate(&mut ValidationContext::new(self))?;
            let corrected = self.changes.borrow_mut().end();
            match result {
                ValidationResult::Incomplete => {}
                ValidationResult::Valid(ref msg) => {
                    // Accept the line regardless of where the cursor is.
                    if corrected || self.has_hint() || msg.is_some() {
                        // Force a refresh without hints to leave the previous
                        // line as the user typed it after a newline.
                        self.refresh_line_with_msg(msg.as_deref())?;
                    }
                }
                ValidationResult::Invalid(ref msg) => {
                    if corrected || self.has_hint() || msg.is_some() {
                        self.refresh_line_with_msg(msg.as_deref())?;
                    }
                }
            }
            Ok(result)
        } else {
            Ok(ValidationResult::Valid(None))
        }
    }
}

impl<'out, 'prompt, H: Helper> Invoke for State<'out, 'prompt, H> {
    fn input(&self) -> &str {
        self.line.as_str()
    }
}

impl<'out, 'prompt, H: Helper> Refresher for State<'out, 'prompt, H> {
    fn refresh_line(&mut self) -> Result<()> {
        let prompt_size = self.prompt_size;
        self.hint();
        self.highlight_char();
        self.refresh(self.prompt, prompt_size, true, Info::Hint)
    }

    fn refresh_line_with_msg(&mut self, msg: Option<&str>) -> Result<()> {
        let prompt_size = self.prompt_size;
        self.hint = None;
        self.highlight_char();
        self.refresh(self.prompt, prompt_size, true, Info::Msg(msg))
    }

    fn refresh_prompt_and_line(&mut self, prompt: &str) -> Result<()> {
        let prompt_size = self.out.calculate_position(prompt, Position::default());
        self.hint();
        self.highlight_char();
        self.refresh(prompt, prompt_size, false, Info::Hint)
    }

    fn doing_insert(&mut self) {
        self.changes.borrow_mut().begin();
    }

    fn done_inserting(&mut self) {
        self.changes.borrow_mut().end();
    }

    fn last_insert(&self) -> Option<String> {
        self.changes.borrow().last_insert()
    }

    fn is_cursor_at_end(&self) -> bool {
        self.line.pos() == self.line.len()
    }

    fn has_hint(&self) -> bool {
        self.hint.is_some()
    }

    fn hint_text(&self) -> Option<&str> {
        self.hint.as_ref().and_then(|hint| hint.completion())
    }

    fn line(&self) -> &str {
        self.line.as_str()
    }

    fn pos(&self) -> usize {
        self.line.pos()
    }

    fn external_print(&mut self, rdr: &mut <Terminal as Term>::Reader, msg: String) -> Result<()> {
        self.out.clear_rows(&self.layout)?;
        self.layout.end.row = 0;
        self.layout.cursor.row = 0;
        self.out.write_and_flush(msg.as_str())?;
        self.move_cursor_at_leftmost(rdr)?;
        self.refresh_line()
    }
}

impl<'out, 'prompt, H: Helper> fmt::Debug for State<'out, 'prompt, H> {
    fn fmt(&self, f: &mut fmt::Formatter<'_>) -> fmt::Result {
        f.debug_struct("State")
            .field("prompt", &self.prompt)
            .field("prompt_size", &self.prompt_size)
            .field("buf", &self.line)
            .field("cols", &self.out.get_columns())
            .field("layout", &self.layout)
            .field("saved_line_for_history", &self.saved_line_for_history)
            .finish()
    }
}

impl<'out, 'prompt, H: Helper> State<'out, 'prompt, H> {
    pub fn clear_screen(&mut self) -> Result<()> {
        self.out.clear_screen()?;
        self.layout.cursor = Position::default();
        self.layout.end = Position::default();
        Ok(())
    }

    /// Insert the character `ch` at cursor current position.
    pub fn edit_insert(&mut self, ch: char, n: RepeatCount) -> Result<()> {
        if let Some(push) = self.line.insert(ch, n) {
            if push {
                let prompt_size = self.prompt_size;
                let no_previous_hint = self.hint.is_none();
                self.hint();
                let width = ch.width().unwrap_or(0);
                if n == 1
                    && width != 0 // Ctrl-V + \t or \n ...
                    && self.layout.cursor.col + width < self.out.get_columns()
                    && (self.hint.is_none() && no_previous_hint) // TODO refresh only current line
                    && !self.highlight_char()
                {
                    // Avoid a full update of the line in the trivial case.
                    self.layout.cursor.col += width;
                    self.layout.end.col += width;
                    debug_assert!(self.layout.prompt_size <= self.layout.cursor);
                    debug_assert!(self.layout.cursor <= self.layout.end);
                    let bits = ch.encode_utf8(&mut self.byte_buffer);
                    self.out.write_and_flush(bits)
                } else {
                    self.refresh(self.prompt, prompt_size, true, Info::Hint)
                }
            } else {
                self.refresh_line()
            }
        } else {
            Ok(())
        }
    }

    /// Replace a single (or n) character(s) under the cursor (Vi mode)
    pub fn edit_replace_char(&mut self, ch: char, n: RepeatCount) -> Result<()> {
        self.changes.borrow_mut().begin();
        let succeed = if let Some(chars) = self.line.delete(n) {
            let count = chars.graphemes(true).count();
            self.line.insert(ch, count);
            self.line.move_backward(1);
            true
        } else {
            false
        };
        self.changes.borrow_mut().end();
        if succeed {
            self.refresh_line()
        } else {
            Ok(())
        }
    }

    /// Overwrite the character under the cursor (Vi mode)
    pub fn edit_overwrite_char(&mut self, ch: char) -> Result<()> {
        if let Some(end) = self.line.next_pos(1) {
            {
                let text = ch.encode_utf8(&mut self.byte_buffer);
                let start = self.line.pos();
                self.line.replace(start..end, text);
            }
            self.refresh_line()
        } else {
            Ok(())
        }
    }

    // Yank/paste `text` at current position.
    pub fn edit_yank(
        &mut self,
        input_state: &InputState,
        text: &str,
        anchor: Anchor,
        n: RepeatCount,
    ) -> Result<()> {
        if let Anchor::After = anchor {
            self.line.move_forward(1);
        }
        if self.line.yank(text, n).is_some() {
            if !input_state.is_emacs_mode() {
                self.line.move_backward(1);
            }
            self.refresh_line()
        } else {
            Ok(())
        }
    }

    // Delete previously yanked text and yank/paste `text` at current position.
    pub fn edit_yank_pop(&mut self, yank_size: usize, text: &str) -> Result<()> {
        self.changes.borrow_mut().begin();
        let result = if self.line.yank_pop(yank_size, text).is_some() {
            self.refresh_line()
        } else {
            Ok(())
        };
        self.changes.borrow_mut().end();
        result
    }

    /// Move cursor on the left.
    pub fn edit_move_backward(&mut self, n: RepeatCount) -> Result<()> {
        if self.line.move_backward(n) {
            self.move_cursor()
        } else {
            Ok(())
        }
    }

    /// Move cursor on the right.
    pub fn edit_move_forward(&mut self, n: RepeatCount) -> Result<()> {
        if self.line.move_forward(n) {
            self.move_cursor()
        } else {
            Ok(())
        }
    }

    /// Move cursor to the start of the line.
    pub fn edit_move_home(&mut self) -> Result<()> {
        if self.line.move_home() {
            self.move_cursor()
        } else {
            Ok(())
        }
    }

    /// Move cursor to the end of the line.
    pub fn edit_move_end(&mut self) -> Result<()> {
        if self.line.move_end() {
            self.move_cursor()
        } else {
            Ok(())
        }
    }

    /// Move cursor to the start of the buffer.
    pub fn edit_move_buffer_start(&mut self) -> Result<()> {
        if self.line.move_buffer_start() {
            self.move_cursor()
        } else {
            Ok(())
        }
    }

    /// Move cursor to the end of the buffer.
    pub fn edit_move_buffer_end(&mut self) -> Result<()> {
        if self.line.move_buffer_end() {
            self.move_cursor()
        } else {
            Ok(())
        }
    }

    pub fn edit_kill(&mut self, mvt: &Movement) -> Result<()> {
        if self.line.kill(mvt) {
            self.refresh_line()
        } else {
            Ok(())
        }
    }

    pub fn edit_insert_text(&mut self, text: &str) -> Result<()> {
        if text.is_empty() {
            return Ok(());
        }
        let cursor = self.line.pos();
        self.line.insert_str(cursor, text);
        self.refresh_line()
    }

    /// Exchange the char before cursor with the character at cursor.
    pub fn edit_transpose_chars(&mut self) -> Result<()> {
        self.changes.borrow_mut().begin();
        let succeed = self.line.transpose_chars();
        self.changes.borrow_mut().end();
        if succeed {
            self.refresh_line()
        } else {
            Ok(())
        }
    }

    pub fn edit_move_to_prev_word(&mut self, word_def: Word, n: RepeatCount) -> Result<()> {
        if self.line.move_to_prev_word(word_def, n) {
            self.move_cursor()
        } else {
            Ok(())
        }
    }

    pub fn edit_move_to_next_word(&mut self, at: At, word_def: Word, n: RepeatCount) -> Result<()> {
        if self.line.move_to_next_word(at, word_def, n) {
            self.move_cursor()
        } else {
            Ok(())
        }
    }

    /// Moves the cursor to the same column in the line above
    pub fn edit_move_line_up(&mut self, n: RepeatCount) -> Result<bool> {
        if self.line.move_to_line_up(n) {
            self.move_cursor()?;
            Ok(true)
        } else {
            Ok(false)
        }
    }

    /// Moves the cursor to the same column in the line above
    pub fn edit_move_line_down(&mut self, n: RepeatCount) -> Result<bool> {
        if self.line.move_to_line_down(n) {
            self.move_cursor()?;
            Ok(true)
        } else {
            Ok(false)
        }
    }

    pub fn edit_move_to(&mut self, cs: CharSearch, n: RepeatCount) -> Result<()> {
        if self.line.move_to(cs, n) {
            self.move_cursor()
        } else {
            Ok(())
        }
    }

    pub fn edit_word(&mut self, a: WordAction) -> Result<()> {
        self.changes.borrow_mut().begin();
        let succeed = self.line.edit_word(a);
        self.changes.borrow_mut().end();
        if succeed {
            self.refresh_line()
        } else {
            Ok(())
        }
    }

    pub fn edit_transpose_words(&mut self, n: RepeatCount) -> Result<()> {
        self.changes.borrow_mut().begin();
        let succeed = self.line.transpose_words(n);
        self.changes.borrow_mut().end();
        if succeed {
            self.refresh_line()
        } else {
            Ok(())
        }
    }

    /// Substitute the currently edited line with the next or previous history
    /// entry.
    pub fn edit_history_next(&mut self, prev: bool) -> Result<()> {
        let history = self.ctx.history;
        if history.is_empty() {
            return Ok(());
        }
        if self.ctx.history_index == history.len() {
            if prev {
                // Save the current edited line before overwriting it
                self.backup();
            } else {
                return Ok(());
            }
        } else if self.ctx.history_index == 0 && prev {
            return Ok(());
        }
        if prev {
            self.ctx.history_index -= 1;
        } else {
            self.ctx.history_index += 1;
        }
        if self.ctx.history_index < history.len() {
            let buf = history.get(self.ctx.history_index).unwrap();
            self.changes.borrow_mut().begin();
            self.line.update(buf, buf.len());
            self.changes.borrow_mut().end();
        } else {
            // Restore current edited line
            self.restore();
        }
        self.refresh_line()
    }

    // Non-incremental, anchored search
    pub fn edit_history_search(&mut self, dir: SearchDirection) -> Result<()> {
        let history = self.ctx.history;
        if history.is_empty() {
            return self.out.beep();
        }
        if self.ctx.history_index == history.len() && dir == SearchDirection::Forward
            || self.ctx.history_index == 0 && dir == SearchDirection::Reverse
        {
            return self.out.beep();
        }
        if dir == SearchDirection::Reverse {
            self.ctx.history_index -= 1;
        } else {
            self.ctx.history_index += 1;
        }
        if let Some(sr) = history.starts_with(
            &self.line.as_str()[..self.line.pos()],
            self.ctx.history_index,
            dir,
        ) {
            self.ctx.history_index = sr.idx;
            self.changes.borrow_mut().begin();
            self.line.update(sr.entry, sr.pos);
            self.changes.borrow_mut().end();
            self.refresh_line()
        } else {
            self.out.beep()
        }
    }

    /// Substitute the currently edited line with the first/last history entry.
    pub fn edit_history(&mut self, first: bool) -> Result<()> {
        let history = self.ctx.history;
        if history.is_empty() {
            return Ok(());
        }
        if self.ctx.history_index == history.len() {
            if first {
                // Save the current edited line before overwriting it
                self.backup();
            } else {
                return Ok(());
            }
        } else if self.ctx.history_index == 0 && first {
            return Ok(());
        }
        if first {
            self.ctx.history_index = 0;
            let buf = history.get(self.ctx.history_index).unwrap();
            self.changes.borrow_mut().begin();
            self.line.update(buf, buf.len());
            self.changes.borrow_mut().end();
        } else {
            self.ctx.history_index = history.len();
            // Restore current edited line
            self.restore();
        }
        self.refresh_line()
    }

    /// Change the indentation of the lines covered by movement
    pub fn edit_indent(&mut self, mvt: &Movement, amount: usize, dedent: bool) -> Result<()> {
        if self.line.indent(mvt, amount, dedent) {
            self.refresh_line()
        } else {
            Ok(())
        }
    }
}

#[cfg(test)]
pub fn init_state<'out, H: Helper>(
    out: &'out mut <Terminal as Term>::Writer,
    line: &str,
    pos: usize,
    helper: Option<&'out H>,
    history: &'out crate::history::DefaultHistory,
) -> State<'out, 'static, H> {
    State {
        out,
        prompt: "",
        prompt_size: Position::default(),
        line: LineBuffer::init(line, pos, None),
        layout: Layout::default(),
        saved_line_for_history: LineBuffer::with_capacity(100),
        byte_buffer: [0; 4],
        changes: Rc::new(RefCell::new(Changeset::new())),
        helper,
        ctx: Context::new(history),
        hint: Some(Box::new("hint".to_owned())),
        highlight_char: false,
    }
}

#[cfg(test)]
mod test {
    use super::init_state;
    use crate::history::{DefaultHistory, History};
    use crate::tty::Sink;

    #[test]
    fn edit_history_next() {
<<<<<<< HEAD
        let mut out = Sink::new();
        let mut history = DefaultHistory::new();
=======
        let mut out = Sink::default();
        let mut history = History::new();
>>>>>>> 32933228
        history.add("line0");
        history.add("line1");
        let line = "current edited line";
        let helper: Option<()> = None;
        let mut s = init_state(&mut out, line, 6, helper.as_ref(), &history);
        s.ctx.history_index = history.len();

        for _ in 0..2 {
            s.edit_history_next(false).unwrap();
            assert_eq!(line, s.line.as_str());
        }

        s.edit_history_next(true).unwrap();
        assert_eq!(line, s.saved_line_for_history.as_str());
        assert_eq!(1, s.ctx.history_index);
        assert_eq!("line1", s.line.as_str());

        for _ in 0..2 {
            s.edit_history_next(true).unwrap();
            assert_eq!(line, s.saved_line_for_history.as_str());
            assert_eq!(0, s.ctx.history_index);
            assert_eq!("line0", s.line.as_str());
        }

        s.edit_history_next(false).unwrap();
        assert_eq!(line, s.saved_line_for_history.as_str());
        assert_eq!(1, s.ctx.history_index);
        assert_eq!("line1", s.line.as_str());

        s.edit_history_next(false).unwrap();
        // assert_eq!(line, s.saved_line_for_history);
        assert_eq!(2, s.ctx.history_index);
        assert_eq!(line, s.line.as_str());
    }
}<|MERGE_RESOLUTION|>--- conflicted
+++ resolved
@@ -718,13 +718,8 @@
 
     #[test]
     fn edit_history_next() {
-<<<<<<< HEAD
-        let mut out = Sink::new();
+        let mut out = Sink::default();
         let mut history = DefaultHistory::new();
-=======
-        let mut out = Sink::default();
-        let mut history = History::new();
->>>>>>> 32933228
         history.add("line0");
         history.add("line1");
         let line = "current edited line";
