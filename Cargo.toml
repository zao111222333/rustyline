--- conflicted
+++ resolved
@@ -41,11 +41,7 @@
 skim = { version = "0.9", optional = true }
 
 [target.'cfg(windows)'.dependencies]
-<<<<<<< HEAD
-winapi = { version = "0.3", features = ["consoleapi", "handleapi", "synchapi", "minwindef", "processenv", "winbase", "wincon", "winuser"] }
-=======
-winapi = { version = "0.3", features = ["consoleapi", "handleapi", "minwindef", "processenv", "std", "winbase", "wincon", "winuser"] }
->>>>>>> dd0928e4
+winapi = { version = "0.3", features = ["consoleapi", "handleapi", "synchapi", "minwindef", "processenv", "std", "winbase", "wincon", "winuser"] }
 scopeguard = "1.1"
 clipboard-win = "4.2.1"
 
